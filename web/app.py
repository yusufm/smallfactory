#!/usr/bin/env python3
"""
smallFactory Web UI - Flask application providing a modern web interface
for the Git-native PLM system.
"""

<<<<<<< HEAD
from flask import Flask, render_template, request, jsonify, redirect, url_for, flash, send_file, Response, session
=======
from flask import Flask, render_template, request, jsonify, redirect, url_for, flash, send_file, Response, g
>>>>>>> 410db9a7
from pathlib import Path
import json
import sys
import os
import shutil
import heapq
import csv
import re
import base64
import io
from PIL import Image
import subprocess
import threading
from datetime import datetime
from typing import List
import time
import atexit
from contextlib import contextmanager
import tarfile
from jinja2 import ChoiceLoader, FileSystemLoader

# Prometheus metrics
from prometheus_client import Counter, Histogram, generate_latest, CONTENT_TYPE_LATEST

# Add the parent directory to Python path to import smallfactory modules
sys.path.insert(0, str(Path(__file__).parent.parent))

from smallfactory.core.v1.config import get_datarepo_path, get_inventory_field_specs, get_entity_field_specs_for_sfid, get_stickers_default_fields, load_datarepo_config, DATAREPO_CONFIG_FILENAME
from smallfactory.core.v1.inventory import (
    inventory_post,
    inventory_onhand,
    inventory_onhand_readonly,
)
from smallfactory.core.v1.entities import (
    list_entities,
    get_entity,
    create_entity,
    update_entity_fields,
    retire_entity,
    # Revisions
    get_revisions,
    bump_revision,
    release_revision,
    # BOM management
    bom_list,
    bom_add_line,
    bom_remove_line,
    bom_set_line,
    bom_alt_add,
    bom_alt_remove,
    resolved_bom_tree as ent_resolved_bom_tree,
)
from smallfactory.core.v1.stickers import (
    generate_sticker_for_entity,
    check_dependencies as stickers_check_deps,
)
from smallfactory.core.v1.vision import (
    ask_image as vlm_ask_image,
    extract_invoice_part as vlm_extract_invoice_part,
)
from smallfactory.core.v1.gitutils import git_push
from smallfactory.core.v1.validate import validate_repo

app = Flask(__name__)
app.secret_key = os.environ.get('SF_WEB_SECRET', 'dev-only-insecure-secret')

# Optionally allow an extra templates directory for SaaS-provided partials
# If SF_EXTRA_TEMPLATES is not set, fall back to the standard mount path.
_extra_tpl_dir = os.environ.get('SF_EXTRA_TEMPLATES') or '/var/lib/smallfactory-saas/templates'
if _extra_tpl_dir and os.path.isdir(_extra_tpl_dir):
    try:
        app.jinja_loader = ChoiceLoader([  # type: ignore[attr-defined]
            app.jinja_loader,              # default loader
            FileSystemLoader(_extra_tpl_dir),
        ])
        try:
            app.logger.info(f"[smallFactory] Added extra templates directory: {_extra_tpl_dir}")
        except Exception:
            pass
    except Exception:
        # If loader setup fails, continue with default loader
        pass

# -----------------------
# Jinja Filters / Helpers
# -----------------------

# -----------------------
# Prometheus instrumentation
# -----------------------
_METRICS_ENV = os.environ.get('METRICS_ENV', 'prod')
_SERVICE_NAME = os.environ.get('SERVICE_NAME', 'app')

HTTP_REQUESTS_TOTAL = Counter(
    'sf_web_http_requests_total',
    'Total HTTP requests',
    ['method', 'path', 'status', 'env', 'service'],
)

HTTP_REQUEST_DURATION_SECONDS = Histogram(
    'sf_web_http_request_duration_seconds',
    'HTTP request duration in seconds',
    ['method', 'path', 'status', 'env', 'service'],
    buckets=(0.05, 0.1, 0.3, 1, 3, 10),
)

@app.before_request
def _metrics_before_request():
    try:
        g._metrics_t0 = time.time()
    except Exception:
        pass

@app.after_request
def _metrics_after_request(response: Response):
    try:
        t0 = getattr(g, '_metrics_t0', None)
        dt = (time.time() - t0) if t0 is not None else None
        method = str(request.method or 'GET')
        # Prefer route rule (stable cardinality); fallback to path
        try:
            rule = request.url_rule.rule if getattr(request, 'url_rule', None) else None
        except Exception:
            rule = None
        path_label = str(rule or request.path or '/')
        status = str(getattr(response, 'status_code', 0))
        HTTP_REQUESTS_TOTAL.labels(method, path_label, status, _METRICS_ENV, _SERVICE_NAME).inc()
        if dt is not None:
            HTTP_REQUEST_DURATION_SECONDS.labels(method, path_label, status, _METRICS_ENV, _SERVICE_NAME).observe(dt)
    except Exception:
        # Never break responses on metrics errors
        pass
    return response

@app.get('/metrics')
def _metrics_endpoint():
    try:
        data = generate_latest()  # default registry
        return Response(response=data, status=200, mimetype=CONTENT_TYPE_LATEST)
    except Exception:
        return Response(response=b'metrics error', status=500, mimetype='text/plain')

def _human_bytes(num: int) -> str:
    """Format a byte count into a human-readable string (KB, MB, GB...)."""
    try:
        n = int(num)
    except Exception:
        return str(num)
    sign = '-' if n < 0 else ''
    if n < 0:
        n = -n
    units = ['B', 'KB', 'MB', 'GB', 'TB', 'PB', 'EB', 'ZB', 'YB']
    for u in units:
        if n < 1024 or u == units[-1]:
            # Use 0 decimals for bytes, 1 decimal for others
            if u == 'B':
                return f"{sign}{n} {u}"
            return f"{sign}{n:.1f} {u}"
        n = n / 1024.0

@app.template_filter('human_bytes')
def _human_bytes_filter(value):
    return _human_bytes(value)

# -----------------------
# Auth / Session helpers
# -----------------------

@app.route('/logout', methods=['GET'])
def http_logout():
    """Clear any server-side session and redirect to a sign-out URL.

    SaaS can set SF_LOGOUT_REDIRECT_URL to an oauth2-proxy sign-out URL, e.g.:
    https://auth.example.com/oauth2/sign_out?rd=https://t-tenant.example.com
    If not set, redirect to '/'.
    """
    try:
        session.clear()
    except Exception:
        pass
    target = os.environ.get('SF_LOGOUT_REDIRECT_URL') or '/'
    return redirect(target)

# -----------------------
# Optional Git auto-commit support (ON by default)
# Disable by setting environment variable: SF_WEB_AUTOCOMMIT=0
# -----------------------
def _autocommit_enabled() -> bool:
    val = os.environ.get('SF_WEB_AUTOCOMMIT')
    if val is None:
        return True
    return val.lower() in ('1', 'true', 'yes', 'on')


def _maybe_git_autocommit(datarepo_path: Path, message: str, paths: List[str]) -> bool:
    """If enabled and inside a git repo, stage the given paths (with -A) and commit.

    Returns True if a commit was created, False otherwise. Never raises.
    """
    try:
        if not _autocommit_enabled():
            return False
        # Ensure we are inside a git repo
        ck = subprocess.run(['git', '-C', str(datarepo_path), 'rev-parse', '--is-inside-work-tree'], capture_output=True)
        if ck.returncode != 0:
            return False
        # Stage with -A to capture deletions within the specified paths
        for p in (paths or []):
            subprocess.run(['git', '-C', str(datarepo_path), 'add', '-A', '--', p], check=False)
        # Create commit
        ts = datetime.now().isoformat(timespec='seconds')
        msg = f"{message} ({ts})"
        cm = subprocess.run(['git', '-C', str(datarepo_path), 'commit', '-m', msg], capture_output=True)
        # If nothing to commit, exit quietly
        if cm.returncode != 0:
            return False
        return True
    except Exception:
        return False


# -----------------------
# Git orchestration helpers (safe pull + txn + autopush)
# -----------------------
def _autopush_enabled() -> bool:
    val = os.environ.get('SF_WEB_AUTOPUSH')
    if val is None:
        return True
    return val.lower() in ('1', 'true', 'yes', 'on')


def _autopush_async_enabled() -> bool:
    val = os.environ.get('SF_WEB_AUTOPUSH_ASYNC')
    if val is None:
        return True
    return val.lower() in ('1', 'true', 'yes', 'on')


def _pull_allow_untracked() -> bool:
    val = os.environ.get('SF_GIT_PULL_ALLOW_UNTRACKED')
    if val is None:
        return True
    return val.lower() in ('1', 'true', 'yes', 'on')


def _git_disabled() -> bool:
    val = os.environ.get('SF_GIT_DISABLED')
    if val is None:
        return False
    return val.lower() in ('1', 'true', 'yes', 'on')


def _debug_git_enabled() -> bool:
    val = os.environ.get('SF_DEBUG_GIT')
    if val is None:
        return True
    return val.lower() in ('1', 'true', 'yes', 'on')


def _fetch_mode_lazy() -> bool:
    """Return True if SF_GIT_FETCH_MODE requests lazy/off behavior."""
    val = os.environ.get('SF_GIT_FETCH_MODE')
    if not val:
        return False
    return val.lower() in ('lazy', 'off', 'none', 'skip')


def _fetch_mode_background() -> bool:
    """Return True if SF_GIT_FETCH_MODE requests background fetch behavior."""
    val = os.environ.get('SF_GIT_FETCH_MODE')
    if val is None:
        return True
    return val.lower() in ('bg', 'background', 'async')


def _dgit(msg: str) -> None:
    if _debug_git_enabled():
        ts = datetime.now().isoformat(timespec='seconds')
        line = f'[smallFactory][git] {ts} {msg}'
        try:
            # Prefer Flask's logger so logs appear in the Flask console
            app.logger.info(line)
        except Exception:
            # Fallback to stdout, unbuffered
            print(line, flush=True)


def _get_proxy_identity_header_names() -> tuple[list[str], list[str]]:
    """Return candidate header names for user and email derived from environment.

    Env vars (comma-separated, case-insensitive header names):
    - SF_WEB_IDENTITY_HEADER_NAME (defaults: X-Forwarded-User,X-Auth-Request-User)
    - SF_WEB_IDENTITY_HEADER_EMAIL (defaults: X-Forwarded-Email,X-Auth-Request-Email)
    """
    user_env = (os.environ.get('SF_WEB_IDENTITY_HEADER_NAME') or '').strip()
    email_env = (os.environ.get('SF_WEB_IDENTITY_HEADER_EMAIL') or '').strip()
    users = [h.strip() for h in user_env.split(',') if h.strip()] or [
        'X-Forwarded-User',
        'X-Auth-Request-User',
    ]
    emails = [h.strip() for h in email_env.split(',') if h.strip()] or [
        'X-Forwarded-Email',
        'X-Auth-Request-Email',
    ]
    return users, emails


def _extract_identity_from_headers(req) -> tuple[str | None, str | None]:
    """Best-effort extraction of (name, email) from proxy headers.

    - If only a single header is present and looks like an email, derive name from local part.
    - If user header present but email header missing and user looks like email, treat as email.
    - Returns (None, None) if insufficient info.
    """
    try:
        user_hdrs, email_hdrs = _get_proxy_identity_header_names()
        user_val = None
        email_val = None
        # Look up headers case-insensitively via Flask's request.headers
        for hn in user_hdrs:
            v = req.headers.get(hn)
            if v:
                user_val = v.strip()
                break
        for hn in email_hdrs:
            v = req.headers.get(hn)
            if v:
                email_val = v.strip()
                break
        # Heuristics
        def _derive_name_from_email(em: str) -> str:
            base = em.split('@', 1)[0]
            # Simple prettify: replace dots/underscores with spaces and title-case
            pretty = base.replace('.', ' ').replace('_', ' ').strip()
            return pretty.title() if pretty else base

        if not email_val and user_val and ('@' in user_val):
            email_val = user_val
        name_val = user_val
        if (not name_val) and email_val:
            name_val = _derive_name_from_email(email_val)

        # Only use identity if we have both
        if name_val and email_val:
            return name_val, email_val
        return None, None
    except Exception:
        return None, None


@contextmanager
def _with_git_identity(name: str, email: str):
    """Temporarily set GIT_AUTHOR_* and GIT_COMMITTER_* for subprocess git commands."""
    keys = ['GIT_AUTHOR_NAME', 'GIT_AUTHOR_EMAIL', 'GIT_COMMITTER_NAME', 'GIT_COMMITTER_EMAIL']
    prev = {k: os.environ.get(k) for k in keys}
    try:
        os.environ['GIT_AUTHOR_NAME'] = name
        os.environ['GIT_COMMITTER_NAME'] = name
        os.environ['GIT_AUTHOR_EMAIL'] = email
        os.environ['GIT_COMMITTER_EMAIL'] = email
        yield
    finally:
        for k, v in prev.items():
            if v is None:
                os.environ.pop(k, None)
            else:
                os.environ[k] = v


_GIT_REMOTE_CACHE: dict[str, tuple[float, bool]] = {}
_GIT_UPSTREAM_CACHE: dict[str, tuple[float, bool]] = {}
_GIT_LAST_FETCH: dict[str, float] = {}

# Background fetch scheduling for non-blocking ref refresh
_BG_FETCH_SCHED_LOCK = threading.Lock()
_BG_FETCH_TIMERS: dict[str, threading.Timer] = {}

def _bg_fetch_worker(datarepo_path: Path) -> None:
    """Background worker to run `git fetch origin` without blocking requests."""
    t0 = time.time()
    repo = str(datarepo_path)
    _dgit('bg fetch: start')
    try:
        ft = subprocess.run(['git', '-C', repo, 'fetch', '--quiet', 'origin'], capture_output=True, text=True)
        if ft.returncode != 0:
            msg = (ft.stderr or ft.stdout or '').strip() or 'git fetch failed'
            low = msg.lower()
            soft_fail = (
                ('no such remote' in low) or
                ('does not appear to be a git repository' in low) or
                ('could not read from remote repository' in low) or
                ('repository not found' in low) or
                ('permission denied' in low)
            )
            if soft_fail:
                _dgit(f"bg fetch: remote error; proceeding with cached refs ({msg})")
                if ('no such remote' in low) or ('does not appear to be a git repository' in low):
                    # Update remote cache to avoid repeated attempts until cache expiry
                    try:
                        _GIT_REMOTE_CACHE[repo] = (time.time(), False)
                    except Exception:
                        pass
            else:
                _dgit(f"bg fetch: failed ({msg})")
        else:
            try:
                _GIT_LAST_FETCH[repo] = time.time()
            except Exception:
                pass
            _dgit(f"bg fetch: done {int((time.time()-t0)*1000)}ms")
    except Exception:
        # Silent background error
        pass
    finally:
        try:
            with _BG_FETCH_SCHED_LOCK:
                _BG_FETCH_TIMERS.pop(repo, None)
        except Exception:
            pass

def _schedule_background_fetch(datarepo_path: Path, delay: float = 0.0) -> None:
    """Schedule a background fetch soon to refresh remote refs.

    Coalesces multiple requests; respects SF_GIT_PULL_TTL_SEC via _GIT_LAST_FETCH.
    """
    repo = str(datarepo_path)
    try:
        with _BG_FETCH_SCHED_LOCK:
            existing = _BG_FETCH_TIMERS.get(repo)
            if existing and existing.is_alive():
                _dgit('bg fetch: coalesced; existing timer pending')
                return
            # Mark a recent attempt to avoid rescheduling within TTL while waiting
            _GIT_LAST_FETCH[repo] = time.time()
            t = threading.Timer(max(0.0, delay), _bg_fetch_worker, args=(datarepo_path,))
            try:
                t.daemon = True  # type: ignore[attr-defined]
            except Exception:
                pass
            _BG_FETCH_TIMERS[repo] = t
            t.start()
        _dgit(f"bg fetch: scheduled in {int(max(0.0, delay)*1000)}ms")
    except Exception:
        # Non-fatal
        pass


def _safe_git_pull(datarepo_path: Path) -> tuple[bool, str | None]:
    """Rate-limited, behind-aware fast-forward pull.

    Optimizations:
    - Remote/upstream checks are cached briefly to avoid repeated subprocess calls.
    - Network fetch is rate-limited via SF_GIT_PULL_TTL_SEC (default: 10s).
    - We only run `git pull --ff-only` when HEAD is actually behind upstream.
    - In background fetch mode, we skip behind-check and pull entirely on the request path and only schedule a background fetch.

    Safety:
    - Honors SF_GIT_PULL_ALLOW_UNTRACKED as before when a pull is needed.
    - If no remote or no upstream: skip pull (fetch is rate-limited when checking upstream).
    """
    try:
        repo = str(datarepo_path)
        now = time.time()
        ttl = int(os.environ.get('SF_GIT_PULL_TTL_SEC', '10') or '10')
        _dgit(f'pull: begin ttl={ttl}s')

        # Ensure repo
        ck = subprocess.run(['git', '-C', repo, 'rev-parse', '--is-inside-work-tree'], capture_output=True)
        if ck.returncode != 0:
            return False, 'Not a git repository'

        # Remote existence (cached ~60s)
        rc_ts, rc_has = _GIT_REMOTE_CACHE.get(repo, (0.0, False))
        if now - rc_ts > 60:
            remotes = subprocess.run(['git', '-C', repo, 'remote'], capture_output=True, text=True)
            rc_has = (remotes.returncode == 0) and ('origin' in (remotes.stdout or '').split())
            _GIT_REMOTE_CACHE[repo] = (now, rc_has)
        if not rc_has:
            return True, None  # No remote -> nothing to pull

        # Upstream existence (cached ~60s)
        uc_ts, uc_has = _GIT_UPSTREAM_CACHE.get(repo, (0.0, False))
        if now - uc_ts > 60:
            up = subprocess.run(['git', '-C', repo, 'rev-parse', '--abbrev-ref', '--symbolic-full-name', '@{u}'], capture_output=True, text=True)
            uc_has = (up.returncode == 0)
            _GIT_UPSTREAM_CACHE[repo] = (now, uc_has)

        # If no upstream configured, optionally refresh remote info (rate-limited), then skip
        if not uc_has:
            if _fetch_mode_lazy():
                _dgit('pull: no upstream; lazy mode -> skip fetch')
            elif _fetch_mode_background():
                last_fetch = _GIT_LAST_FETCH.get(repo, 0.0)
                if (now - last_fetch > ttl) and rc_has:
                    _dgit('pull: no upstream; scheduling background fetch')
                    _schedule_background_fetch(datarepo_path)
            else:
                last_fetch = _GIT_LAST_FETCH.get(repo, 0.0)
                if (now - last_fetch > ttl) and rc_has:
                    t0f = time.time()
                    ft = subprocess.run(['git', '-C', repo, 'fetch', '--quiet', 'origin'], capture_output=True, text=True)
                    if ft.returncode != 0:
                        msg = (ft.stderr or ft.stdout or '').strip() or 'git fetch failed'
                        low = msg.lower()
                        # Gracefully degrade if remote 'origin' is missing
                        if ('no such remote' in low) or ('does not appear to be a git repository' in low):
                            _GIT_REMOTE_CACHE[repo] = (now, False)
                            _dgit(f"pull: no upstream; origin missing; skip fetch ({msg})")
                            return True, None
                        return False, msg
                    _GIT_LAST_FETCH[repo] = now
                    _dgit(f'pull: fetch (no upstream) {int((time.time()-t0f)*1000)}ms')
            return True, None

        # Ensure remote tracking refs are reasonably fresh (rate-limited fetch)
        if _fetch_mode_lazy():
            _dgit('pull: lazy mode -> skip fetch')
        elif _fetch_mode_background():
            last_fetch = _GIT_LAST_FETCH.get(repo, 0.0)
            if now - last_fetch > ttl:
                _dgit('pull: scheduling background fetch')
                _schedule_background_fetch(datarepo_path)
            # In background mode, avoid any synchronous network operations on request path
            _dgit('pull: background mode -> skip behind-check and pull')
            return True, None
        else:
            last_fetch = _GIT_LAST_FETCH.get(repo, 0.0)
            if now - last_fetch > ttl:
                t0f = time.time()
                ft = subprocess.run(['git', '-C', repo, 'fetch', '--quiet', 'origin'], capture_output=True, text=True)
                if ft.returncode != 0:
                    msg = (ft.stderr or ft.stdout or '').strip() or 'git fetch failed'
                    low = msg.lower()
                    # Gracefully degrade on common remote misconfig/errors even if upstream exists
                    soft_fail = (
                        ('no such remote' in low) or
                        ('does not appear to be a git repository' in low) or
                        ('could not read from remote repository' in low) or
                        ('repository not found' in low) or
                        ('permission denied' in low)
                    )
                    if soft_fail:
                        _dgit(f"pull: fetch skipped due to remote error; proceeding with cached refs ({msg})")
                    else:
                        return False, msg
                else:
                    _GIT_LAST_FETCH[repo] = now
                    _dgit(f'pull: fetch {int((time.time()-t0f)*1000)}ms')

        # Compute if we are behind upstream (requires up-to-date remote refs)
        behind = subprocess.run(['git', '-C', repo, 'rev-list', '--count', 'HEAD..@{u}'], capture_output=True, text=True)
        if behind.returncode != 0:
            # Gracefully handle missing/invalid upstream or remote issues by proceeding as not-behind
            emsg = (behind.stderr or behind.stdout or '').strip()
            low = emsg.lower()
            soft = (
                ('no upstream' in low) or
                ('bad revision' in low and '@{u}' in low) or
                ('unknown revision or path not in the working tree' in low) or
                ('no such ref' in low) or
                ("ambiguous argument '@{u}'" in low) or
                ('not something we can merge' in low)
            )
            if soft:
                _dgit(f"pull: behind-check skipped due to upstream/ref error; proceeding as up-to-date ({emsg})")
                n_behind = 0
            else:
                return False, 'Failed to compare with upstream'
        else:
            try:
                n_behind = int((behind.stdout or '0').strip() or '0')
            except Exception:
                n_behind = 0

        _dgit(f'pull: behind={n_behind}')
        if n_behind <= 0:
            _dgit('pull: up-to-date; skip')
            return True, None  # Up-to-date or ahead; no pull needed

        # We need to pull; ensure working tree cleanliness per policy
        st = subprocess.run(['git', '-C', repo, 'status', '--porcelain'], capture_output=True, text=True)
        if st.returncode != 0:
            return False, 'Failed to get git status'
        lines = [ln.rstrip('\n') for ln in (st.stdout or '').splitlines()]
        if not _pull_allow_untracked():
            if any(lines):
                return False, 'Working tree not clean for pull'
        else:
            for ln in lines:
                if not ln.startswith('?? '):
                    return False, 'Local changes present; commit or stash before pull'

        # Fast-forward only pull (only when actually behind)
        t0p = time.time()
        pl = subprocess.run(['git', '-C', repo, 'pull', '--ff-only'], capture_output=True, text=True)
        if pl.returncode != 0:
            msg = (pl.stderr or pl.stdout or '').strip() or 'git pull failed'
            return False, msg
        _dgit(f'pull: pulled ff-only in {int((time.time()-t0p)*1000)}ms')
        return True, None
    except Exception as e:
        return False, str(e)


_REPO_TXN_LOCK = threading.Lock()
_PUSH_LOCK = threading.Lock()

# Push scheduling/coalescing helpers
_PUSH_SCHED_LOCK = threading.Lock()
_GIT_LAST_PUSH: dict[str, float] = {}
_PUSH_TIMERS: dict[str, threading.Timer] = {}


def _push_worker(datarepo_path: Path) -> None:
    t0 = time.time()
    _dgit('async push: start')
    try:
        with _PUSH_LOCK:
            ok = git_push(datarepo_path)
    except Exception:
        ok = False
    finally:
        dt = int((time.time() - t0) * 1000)
        # Update last-push time on success and clear any scheduled timer for this repo
        try:
            repo = str(datarepo_path)
            if ok:
                _GIT_LAST_PUSH[repo] = time.time()
            with _PUSH_SCHED_LOCK:
                _PUSH_TIMERS.pop(repo, None)
        except Exception:
            pass
        _dgit(f'async push: done {dt}ms ok={ok}')


def _spawn_async_push(datarepo_path: Path) -> None:
    try:
        th = threading.Thread(target=_push_worker, args=(datarepo_path,), daemon=True)
        th.start()
    except Exception:
        print('[smallFactory] Warning: failed to spawn async push')


def _get_push_ttl_sec() -> int:
    try:
        return int(os.environ.get('SF_GIT_PUSH_TTL_SEC', '0') or '0')
    except Exception:
        return 0


def _schedule_delayed_push(datarepo_path: Path) -> None:
    """Schedule a delayed background push to coalesce frequent mutations.

    Respects SF_GIT_PUSH_TTL_SEC. If enough time has already elapsed since the
    last successful push, this will spawn an immediate async push; otherwise it
    schedules a timer to fire after the remaining delay. Multiple calls within
    the TTL window will coalesce into a single pending timer.
    """
    ttl = _get_push_ttl_sec()
    if ttl <= 0:
        _spawn_async_push(datarepo_path)
        return
    repo = str(datarepo_path)
    now = time.time()
    last = _GIT_LAST_PUSH.get(repo, 0.0)
    delay = max(0.0, (last + ttl) - now)
    with _PUSH_SCHED_LOCK:
        existing = _PUSH_TIMERS.get(repo)
        if existing and existing.is_alive():
            # A push is already scheduled; let it run
            _dgit(f'push: coalesced; existing timer pending (~{int(delay*1000)}ms left)')
            return
        if delay <= 0:
            _dgit('push: TTL elapsed; pushing now (async)')
            # Spawn immediate async push
            _spawn_async_push(datarepo_path)
            return
        # Schedule a new timer to push after remaining TTL
        _dgit(f'push: scheduled in {int(delay*1000)}ms')
        t = threading.Timer(delay, _push_worker, args=(datarepo_path,))
        try:
            t.daemon = True  # type: ignore[attr-defined]
        except Exception:
            pass
        _PUSH_TIMERS[repo] = t
        t.start()


def _flush_pending_pushes_on_exit() -> None:
    """Flush any scheduled delayed pushes on process exit.

    Cancels timers and performs a final synchronous push per pending repo to
    avoid losing pushes when using SF_GIT_PUSH_TTL_SEC.
    """
    try:
        if not _autopush_enabled():
            return
        with _PUSH_SCHED_LOCK:
            items = list(_PUSH_TIMERS.items())
            _PUSH_TIMERS.clear()
        if not items:
            _dgit('shutdown: no pending push timers')
            return
        for repo, timer in items:
            try:
                timer.cancel()
            except Exception:
                pass
            try:
                path = Path(repo)
                _dgit('shutdown: flushing pending push')
                t0 = time.time()
                with _PUSH_LOCK:
                    ok = git_push(path)
                _dgit(f'shutdown: push done {int((time.time()-t0)*1000)}ms ok={ok}')
                if ok:
                    _GIT_LAST_PUSH[repo] = time.time()
            except Exception:
                try:
                    print('[smallFactory] Warning: shutdown push failed', file=sys.stderr)
                except Exception:
                    pass
    except Exception:
        # Be silent during interpreter teardown
        pass


# Register process-exit hook
atexit.register(_flush_pending_pushes_on_exit)


def _compute_git_metrics(datarepo_path: Path) -> dict:
    """Gather Git-related metrics for the repository at datarepo_path.

    All operations are read-only and tolerant of non-git directories or errors.
    Returns a dict with keys: is_repo, branch, commits, latest, remotes, status.
    """
    repo = str(datarepo_path)
    result: dict = {
        'is_repo': False,
        'branch': None,
        'commits': 0,
        'latest': {
            'hash': None,
            'short': None,
            'date': None,
            'author': None,
            'email': None,
            'subject': None,
        },
        'remotes': {
            'count': 0,
            'has_origin': False,
            'origin_url': None,
        },
        'status': {
            'changed': 0,
            'untracked': 0,
            'ahead': 0,
            'behind': 0,
        },
    }

    try:
        ck = subprocess.run(['git', '-C', repo, 'rev-parse', '--is-inside-work-tree'], capture_output=True, text=True)
        if ck.returncode != 0:
            return result
        result['is_repo'] = True

        # Current branch name (best-effort)
        br = subprocess.run(['git', '-C', repo, 'rev-parse', '--abbrev-ref', 'HEAD'], capture_output=True, text=True)
        if br.returncode == 0:
            result['branch'] = (br.stdout or '').strip() or None

        # Total commits (across all refs for a quick approximation)
        cm = subprocess.run(['git', '-C', repo, 'rev-list', '--count', '--all'], capture_output=True, text=True)
        if cm.returncode == 0:
            try:
                result['commits'] = int((cm.stdout or '0').strip() or '0')
            except Exception:
                result['commits'] = 0

        # Latest commit metadata
        lg = subprocess.run(
            ['git', '-C', repo, 'log', '-1', '--format=%H|%h|%cI|%an|%ae|%s'],
            capture_output=True,
            text=True,
        )
        if lg.returncode == 0:
            line = (lg.stdout or '').strip()
            parts = line.split('|', 5)
            if len(parts) >= 6:
                result['latest'] = {
                    'hash': parts[0] or None,
                    'short': parts[1] or None,
                    'date': parts[2] or None,  # ISO 8601
                    'author': parts[3] or None,
                    'email': parts[4] or None,
                    'subject': parts[5] or None,
                }

        # Remotes info
        rm = subprocess.run(['git', '-C', repo, 'remote'], capture_output=True, text=True)
        if rm.returncode == 0:
            names = [(ln or '').strip() for ln in (rm.stdout or '').splitlines() if (ln or '').strip()]
            has_origin = ('origin' in names)
            origin_url = None
            if has_origin:
                try:
                    rurl = subprocess.run(['git', '-C', repo, 'remote', 'get-url', 'origin'], capture_output=True, text=True)
                    if rurl.returncode == 0:
                        origin_url = (rurl.stdout or '').strip() or None
                except Exception:
                    origin_url = None
            result['remotes'] = {
                'count': len(names),
                'has_origin': has_origin,
                'origin_url': origin_url,
            }

        # Working tree status counts
        st = subprocess.run(['git', '-C', repo, 'status', '--porcelain'], capture_output=True, text=True)
        if st.returncode == 0:
            changed = 0
            untracked = 0
            for ln in (st.stdout or '').splitlines():
                s = (ln or '').rstrip('\n')
                if not s:
                    continue
                if s.startswith('?? '):
                    untracked += 1
                else:
                    changed += 1
            result['status']['changed'] = changed
            result['status']['untracked'] = untracked

        # Upstream ahead/behind (best-effort)
        up = subprocess.run(['git', '-C', repo, 'rev-parse', '--abbrev-ref', '--symbolic-full-name', '@{u}'], capture_output=True, text=True)
        if up.returncode == 0:
            ab = subprocess.run(['git', '-C', repo, 'rev-list', '--left-right', '--count', '@{u}...HEAD'], capture_output=True, text=True)
            if ab.returncode == 0:
                try:
                    left_right = (ab.stdout or '').strip().split()
                    behind = int(left_right[0]) if len(left_right) > 0 else 0
                    ahead = int(left_right[1]) if len(left_right) > 1 else 0
                    result['status']['ahead'] = ahead
                    result['status']['behind'] = behind
                except Exception:
                    pass
    except Exception:
        # Return partials collected so far; never raise
        return result

    return result


def _run_repo_txn(datarepo_path: Path, mutate_fn, *, autocommit_message: str | None = None, autocommit_paths: List[str] | None = None):
    """Serialize repo mutations with: safe pull -> mutate -> autocommit -> conditional push."""
    if _git_disabled():
        return mutate_fn()
    need_async_push = False
    schedule_delayed = False
    with _REPO_TXN_LOCK:
        ok, err = _safe_git_pull(datarepo_path)
        if not ok:
            raise RuntimeError(f"Pre-mutation git pull failed: {err}")
        # Extract per-request identity from proxy headers (if present)
        name, email = _extract_identity_from_headers(request)
        def _do_mutate_and_autocommit():
            r = mutate_fn()
            # Ensure a commit exists if web autocommit is enabled and paths provided
            if autocommit_paths:
                _maybe_git_autocommit(datarepo_path, autocommit_message or '[smallFactory][web] Autocommit', autocommit_paths)
            return r
        if name and email:
            with _with_git_identity(name, email):
                result = _do_mutate_and_autocommit()
        else:
            result = _do_mutate_and_autocommit()
        # Conditional push
        if _autopush_enabled():
            ttl = _get_push_ttl_sec()
            if ttl and ttl > 0:
                # Defer push to batch within TTL window (always async)
                schedule_delayed = True
            else:
                if _autopush_async_enabled():
                    need_async_push = True
                else:
                    try:
                        t0 = time.time()
                        with _PUSH_LOCK:
                            okp = git_push(datarepo_path)
                        _dgit(f'sync push: done {int((time.time()-t0)*1000)}ms ok={okp}')
                        if okp:
                            _GIT_LAST_PUSH[str(datarepo_path)] = time.time()
                    except Exception:
                        # Non-fatal; leave a warning via stderr for logs
                        print('[smallFactory] Warning: autopush failed')
    # If async push is enabled, run it after releasing the txn lock
    if need_async_push:
        _spawn_async_push(datarepo_path)
    if schedule_delayed:
        _schedule_delayed_push(datarepo_path)
    return result


# -----------------------
# Dashboard metrics computation
# -----------------------
def _parse_iso_ts(*values) -> str:
    """Return the first non-empty ISO-like timestamp string from values; fallback to ''.

    We do not parse to datetime to avoid tz pitfalls in templates; lexical sort is ok for ISO.
    """
    for v in values:
        # Treat None/null-like as empty
        if v is None:
            continue
        try:
            s = str(v).strip()
        except Exception:
            s = ""
        if not s:
            continue
        if s.lower() in {"none", "null"}:
            continue
        return s
    return ""


def compute_dashboard_metrics(datarepo_path: Path, *, top_n: int = 5) -> dict:
    """Compute unified dashboard metrics using only public core APIs.

    Returns a dict with keys: inventory, parts, revisions, builds, pipeline.
    """
    # Inventory summary (from caches; computes missing from journals as needed)
    inv_summary = {}
    try:
        inv_summary = inventory_onhand_readonly(datarepo_path) or {}
    except Exception:
        inv_summary = {}
    inv_parts = list(inv_summary.get('parts') or [])
    inv_total_qty = int(inv_summary.get('total', 0) or 0)

    # Entities
    try:
        ents = list_entities(datarepo_path) or []
    except Exception:
        ents = []
    parts = [e for e in ents if str(e.get('sfid', '')).startswith('p_')]
    builds = [e for e in ents if str(e.get('sfid', '')).startswith('b_')]

    # Inventory metrics
    inv_map = {p.get('sfid'): int(p.get('total', 0) or 0) for p in inv_parts if p.get('sfid')}
    parts_total = len(parts)
    parts_in_stock = 0
    parts_zero_stock = 0
    for p in parts:
        sfid = p.get('sfid')
        qty = int(inv_map.get(sfid, 0) or 0)
        if qty > 0:
            parts_in_stock += 1
        else:
            parts_zero_stock += 1
    # Precompute stock coverage percent for UI (avoid heavy inline template math)
    try:
        stock_coverage_pct = int(parts_in_stock * 100 // (parts_total or 1))
    except Exception:
        stock_coverage_pct = 0

    # Top stock items (by quantity desc) with names
    top_stock = sorted(inv_parts, key=lambda x: int(x.get('total', 0) or 0), reverse=True)[:top_n]
    inv_top = []
    for item in top_stock:
        sfid = item.get('sfid')
        name = sfid
        try:
            ent = get_entity(datarepo_path, sfid)
            name = ent.get('name', sfid)
        except Exception:
            pass
        inv_top.append({
            'sfid': sfid,
            'name': name,
            'total': int(item.get('total', 0) or 0),
            'uom': item.get('uom', 'ea') or 'ea',
        })

    # Revisions metrics
    rev_total = 0
    rev_released = 0
    rev_drafts = 0
    parts_with_released = 0
    recent_revs = []
    for p in parts:
        sfid = p.get('sfid')
        try:
            info = get_revisions(datarepo_path, sfid) or {}
        except Exception:
            info = {}
        if info.get('rev'):
            parts_with_released += 1
        metas = list(info.get('revisions') or [])
        rev_total += len(metas)
        for m in metas:
            status = str(m.get('status', '')).lower()
            if status == 'released':
                rev_released += 1
            if status == 'draft':
                rev_drafts += 1
            created_at = _parse_iso_ts(m.get('created_at'), m.get('generated_at'))
            # Capture for recent list
            try:
                name = p.get('name') or get_entity(datarepo_path, sfid).get('name', sfid)
            except Exception:
                name = sfid
            recent_revs.append({
                'sfid': sfid,
                'name': name,
                'rev': m.get('id') or m.get('rev'),
                'status': status or None,
                'created_at': created_at,
            })

    # Sort recent revisions by created_at desc (ISO timestamps sort lexicographically)
    recent_revs = sorted(
        [r for r in recent_revs if r.get('created_at')],
        key=lambda r: r.get('created_at'),
        reverse=True,
    )[:top_n]

    # Builds metrics
    builds_total = len(builds)
    by_status: dict[str, int] = {}
    units_built = 0
    recent_builds = []
    for b in builds:
        sfid = b.get('sfid')
        status = str(b.get('status', 'unknown') or 'unknown').lower()
        by_status[status] = by_status.get(status, 0) + 1
        units = b.get('units')
        try:
            units_built += len(units) if isinstance(units, list) else 1
        except Exception:
            units_built += 1
        # name (best-effort)
        try:
            name = b.get('name') or get_entity(datarepo_path, sfid).get('name', sfid)
        except Exception:
            name = sfid
        opened_at = _parse_iso_ts(b.get('opened_at'), b.get('created_at'), b.get('datetime'))
        closed_at = _parse_iso_ts(b.get('closed_at'))
        sort_ts = _parse_iso_ts(closed_at, opened_at)
        recent_builds.append({
            'sfid': sfid,
            'name': name,
            'status': status,
            'units_count': (len(units) if isinstance(units, list) else 1) if units is not None else 1,
            'opened_at': opened_at or None,
            'closed_at': closed_at or None,
            'sort_ts': sort_ts,
        })

    recent_builds = sorted(
        [x for x in recent_builds if x.get('sort_ts')],
        key=lambda x: x.get('sort_ts'),
        reverse=True,
    )[:top_n]

    metrics = {
        'inventory': {
            'total_quantity': inv_total_qty,
            'parts_with_stock': parts_in_stock,
            'parts_zero_stock': parts_zero_stock,
            'top_stock': inv_top,
            'stock_coverage_pct': stock_coverage_pct,
        },
        'parts': {
            'total': parts_total,
            'with_released': parts_with_released,
            'without_released': max(0, parts_total - parts_with_released),
        },
        'revisions': {
            'total': rev_total,
            'released': rev_released,
            'drafts': rev_drafts,
            'recent': recent_revs,
        },
        'builds': {
            'total': builds_total,
            'by_status': by_status,
            'units_built': units_built,
            'recent': recent_builds,
        },
        'pipeline': {
            'parts_total': parts_total,
            'revisions_total': rev_total,
            'builds_total': builds_total,
        },
    }
    return metrics

# -----------------------
# Repository stats and validation
# -----------------------

def _compute_repo_sizes(datarepo_path: Path) -> dict:
    """Scan key repository areas and compute file counts and total sizes.

    Returns dict:
      {
        'root': str,
        'entities': {'path': str, 'files': int, 'bytes': int},
        'inventory': {'path': str, 'files': int, 'bytes': int},
        'journals': {'path': str, 'files': int, 'bytes': int},
        'config': {
            'sfdatarepo_yml': {'path': str, 'exists': bool, 'bytes': int},
            'gitattributes': {'path': str, 'exists': bool, 'bytes': int},
        },
        'total_bytes': int,
      }
    """
    # Keep a min-heap of the largest files across key areas
    top_n = 10
    largest_heap = []  # (size, path, area, mtime)

    def scan_dir(rel: str) -> dict:
        base = datarepo_path / rel
        count = 0
        total = 0
        if base.exists():
            for root, _, files in os.walk(base):
                for fname in files:
                    try:
                        p = Path(root) / fname
                        st = p.stat()
                        size = int(st.st_size)
                        mtime = float(st.st_mtime)
                        count += 1
                        total += size
                        # Track largest files across areas using a min-heap
                        heapq.heappush(largest_heap, (size, str(p), rel, mtime))
                        if len(largest_heap) > top_n:
                            heapq.heappop(largest_heap)
                    except Exception:
                        # Ignore unreadable entries
                        pass
        return {
            'path': str(base),
            'files': int(count),
            'bytes': int(total),
        }

    entities = scan_dir('entities')
    inventory = scan_dir('inventory')
    journals = scan_dir('journals')

    cfg_path = datarepo_path / DATAREPO_CONFIG_FILENAME
    cfg_bytes = 0
    if cfg_path.exists():
        try:
            cfg_bytes = int(cfg_path.stat().st_size)
        except Exception:
            cfg_bytes = 0
    gitattr_path = datarepo_path / '.gitattributes'
    gitattr_bytes = 0
    if gitattr_path.exists():
        try:
            gitattr_bytes = int(gitattr_path.stat().st_size)
        except Exception:
            gitattr_bytes = 0

    total_bytes = int(entities['bytes'] + inventory['bytes'] + journals['bytes'] + cfg_bytes + gitattr_bytes)

    # Disk usage for the filesystem hosting the data repo
    try:
        du = shutil.disk_usage(str(datarepo_path))
        disk = {
            'total': int(du.total),
            'used': int(du.used),
            'free': int(du.free),
        }
    except Exception:
        disk = {'total': 0, 'used': 0, 'free': 0}

    # Compute total size of the entire data repo directory (includes .git and all files)
    repo_dir_bytes = 0
    repo_dir_bytes_on_disk = 0
    try:
        for root, _, files in os.walk(datarepo_path):
            for fname in files:
                try:
                    p = Path(root) / fname
                    st = p.stat()
                    size = int(st.st_size)
                    repo_dir_bytes += size
                    # Prefer allocated size on disk if available (POSIX st_blocks * 512)
                    blocks = getattr(st, 'st_blocks', None)
                    if blocks is not None and int(blocks) > 0:
                        repo_dir_bytes_on_disk += int(blocks) * 512
                    else:
                        # Fallback: approximate with logical size when blocks is unavailable
                        repo_dir_bytes_on_disk += size
                except Exception:
                    # Ignore unreadable entries
                    pass
    except Exception:
        repo_dir_bytes = 0
        repo_dir_bytes_on_disk = 0

    # Materialize largest files in descending order
    largest = sorted(largest_heap, key=lambda t: t[0], reverse=True)
    largest_files = []
    for size, path, area, mtime in largest:
        try:
            mod = datetime.fromtimestamp(mtime).isoformat()
        except Exception:
            mod = None
        largest_files.append({'path': path, 'bytes': int(size), 'area': area, 'modified': mod})

    # Git repository metrics (best-effort; tolerant of non-git dirs)
    git_info = _compute_git_metrics(datarepo_path)

    return {
        'root': str(datarepo_path),
        'entities': entities,
        'inventory': inventory,
        'journals': journals,
        'config': {
            'sfdatarepo_yml': {
                'path': str(cfg_path),
                'exists': bool(cfg_path.exists()),
                'bytes': int(cfg_bytes),
            },
            'gitattributes': {
                'path': str(gitattr_path),
                'exists': bool(gitattr_path.exists()),
                'bytes': int(gitattr_bytes),
            },
        },
        'total_bytes': int(total_bytes),
        'disk': disk,
        'repo_dir_bytes': int(repo_dir_bytes),
        'repo_dir_bytes_on_disk': int(repo_dir_bytes_on_disk),
        'largest_files': largest_files,
        'git': git_info,
    }


@app.route('/repo/stats', methods=['GET'])
def repo_stats():
    """Render repository stats page."""
    try:
        datarepo_path = get_datarepo_path()
        stats = _compute_repo_sizes(datarepo_path)
        return render_template('repo/stats.html', stats=stats, datarepo_path=str(datarepo_path))
    except Exception as e:
        return render_template('error.html', error=str(e))


@app.route('/repo/stats/validate', methods=['POST'])
def repo_stats_validate():
    """Run repository validation and return JSON results."""
    try:
        datarepo_path = get_datarepo_path()
        payload = request.get_json(silent=True) or {}
        # Fallback to form values if provided
        def as_bool(val, default=True):
            if val is None:
                return bool(default)
            try:
                s = str(val).strip().lower()
            except Exception:
                return bool(default)
            return s in ('1', 'true', 'yes', 'on')

        include_entities = as_bool(payload.get('include_entities', request.form.get('include_entities')))
        include_inventory = as_bool(payload.get('include_inventory', request.form.get('include_inventory')))
        include_git = as_bool(payload.get('include_git', request.form.get('include_git')))
        limit_raw = payload.get('git_commit_limit', request.form.get('git_commit_limit'))
        git_commit_limit = 200
        try:
            if limit_raw is not None and str(limit_raw).strip() != '':
                git_commit_limit = int(limit_raw)
        except Exception:
            git_commit_limit = 200

        result = validate_repo(
            datarepo_path,
            include_entities=include_entities,
            include_inventory=include_inventory,
            include_git=include_git,
            git_commit_limit=git_commit_limit,
        )
        return jsonify({'success': True, 'result': result})
    except Exception as e:
        return jsonify({'success': False, 'error': str(e)}), 400

@app.route('/')
def index():
    """Main dashboard showing overview of the system."""
    try:
        datarepo_path = get_datarepo_path()
        metrics = compute_dashboard_metrics(datarepo_path, top_n=5)
        return render_template(
            'index.html',
            metrics=metrics,
            datarepo_path=str(datarepo_path)
        )
    except Exception as e:
        return render_template('error.html', error=str(e))

@app.route('/vision', methods=['GET'])
def vision_page():
    """Mobile-friendly page to capture/upload an image and extract part info."""
    return render_template('vision.html')

@app.route('/inventory')
def inventory_list():
    """Display all inventory items in a table."""
    try:
        datarepo_path = get_datarepo_path()
        # Inventory summary (existing parts with journals/caches)
        summary = inventory_onhand_readonly(datarepo_path)
        summary_parts = summary.get('parts', []) if isinstance(summary, dict) else []
        inv_totals = {p.get('sfid'): int(p.get('total', 0) or 0) for p in summary_parts if p.get('sfid')}

        # All canonical part entities
        entities = list_entities(datarepo_path) or []
        part_entities = [e for e in entities if str(e.get('sfid', '')).startswith('p_')]

        # Build items list: include every part, defaulting to zero if absent from inventory
        items = []
        for ent in part_entities:
            sfid = ent.get('sfid')
            if not sfid:
                continue
            name = ent.get('name', sfid)
            description = ent.get('description', '')
            category = ent.get('category', '')

            if sfid in inv_totals:
                # Populate full cache details (by-location, uom, as_of) for parts that have inventory
                try:
                    cache = inventory_onhand_readonly(datarepo_path, part=sfid)
                except Exception:
                    cache = {}
                uom = cache.get('uom', ent.get('uom', 'ea') or 'ea')
                total = int(cache.get('total', 0) or 0)
                by_location = cache.get('by_location', {}) or {}
                as_of = cache.get('as_of')
            else:
                # Zero-quantity default for parts without any inventory activity
                uom = ent.get('uom', 'ea') or 'ea'
                total = 0
                by_location = {}
                as_of = None

            items.append({
                'sfid': sfid,
                'name': name,
                'description': description,
                'category': category,
                'uom': uom,
                'total': total,
                'by_location': by_location,
                'as_of': as_of,
            })
        # Optional pre-filtering from dashboard drill-downs
        status = (request.args.get('status') or '').strip().lower()
        if status == 'in_stock':
            items = [it for it in items if int(it.get('total') or 0) > 0]
        elif status in ('zero_stock', 'out_of_stock'):
            items = [it for it in items if int(it.get('total') or 0) <= 0]
        field_specs = get_inventory_field_specs()
        return render_template('inventory/list.html', items=items, field_specs=field_specs, filter_status=status)
    except Exception as e:
        return render_template('error.html', error=str(e))

@app.route('/inventory/<item_id>')
def inventory_view(item_id):
    """View details of a specific inventory item."""
    try:
        datarepo_path = get_datarepo_path()
        cache = inventory_onhand_readonly(datarepo_path, part=item_id)
        # Combine with entity metadata for UX if desired
        entity = get_entity(datarepo_path, item_id)
        field_specs = get_inventory_field_specs()
        item = {
            "sfid": item_id,
            "name": entity.get("name", item_id),
            "description": entity.get("description", ""),
            "category": entity.get("category", ""),
            "uom": cache.get("uom"),
            "total": cache.get("total", 0),
            "by_location": cache.get("by_location", {}),
            "as_of": cache.get("as_of"),
        }
        return render_template('inventory/view.html', item=item, field_specs=field_specs)
    except Exception as e:
        flash(f'Error viewing item: {e}', 'error')
        return redirect(url_for('inventory_list'))

@app.route('/inventory/<item_id>/edit', methods=['GET', 'POST'])
def inventory_edit(item_id):
    """Inventory no longer edits canonical entity metadata per SPEC.

    Redirect users to the item view with an explanatory message.
    """
    try:
        datarepo_path = get_datarepo_path()
        # Ensure item exists for a nicer redirect target
        _ = get_entity(datarepo_path, item_id)
        flash('Editing entity metadata is handled by the Entities module. Inventory only manages quantities per location.', 'error')
        return redirect(url_for('inventory_view', item_id=item_id))
    except Exception as e:
        flash(f'Error loading item: {e}', 'error')
        return redirect(url_for('inventory_list'))

@app.route('/inventory/<item_id>/delete', methods=['POST'])
def inventory_delete(item_id):
    """Delete an inventory item."""
    try:
        # Journal model does not support deleting inventory items; they are derived from journals
        flash('Deleting inventory items is not supported in the journal model. Use negative adjustments instead.', 'error')
        return redirect(url_for('inventory_view', item_id=item_id))
    except Exception as e:
        flash(f'Error deleting item: {e}', 'error')
        return redirect(url_for('inventory_view', item_id=item_id))
# -------------------------------
# Mobile quick adjust (QR-friendly)
@app.route('/inventory/adjust', methods=['GET', 'POST'])
def inventory_adjust():
    """Quick Adjust page using absolute quantity (compute delta server-side).

    - GET: optionally prefill sfid/location; show current qty if available
    - POST: accept absolute quantity, compute delta, apply inventory_post
    """
    field_specs = get_inventory_field_specs()
    form_data = {}
    current_qty = None

    if request.method == 'GET':
        pre_sfid = (request.args.get('sfid') or '').strip()
        pre_l_sfid = (request.args.get('l_sfid') or '').strip() or (request.args.get('location') or '').strip()
        pre_qty = (request.args.get('quantity') or '').strip()
        if pre_sfid:
            form_data['sfid'] = pre_sfid
        if pre_l_sfid:
            form_data['l_sfid'] = pre_l_sfid
        # Determine current qty for initial display
        if pre_sfid:
            try:
                datarepo_path = get_datarepo_path()
                cache = inventory_onhand_readonly(datarepo_path, part=pre_sfid)
                by_loc = cache.get('by_location', {}) or {}
                # Resolve default location if not provided
                loc = pre_l_sfid or (load_datarepo_config(datarepo_path).get('inventory', {}) or {}).get('default_location')
                if loc:
                    try:
                        current_qty = int(by_loc.get(loc, 0) or 0)
                    except Exception:
                        current_qty = 0
                else:
                    current_qty = None
            except Exception:
                current_qty = None
        if pre_qty:
            form_data['quantity'] = pre_qty
        elif current_qty is not None:
            form_data['quantity'] = current_qty

    if request.method == 'POST':
        # Preserve form values on error for re-display
        form_data = {k: v for k, v in request.form.items() if str(v).strip()}
        try:
            sfid = (request.form.get('sfid') or '').strip()
            # Canonical field name is l_sfid; support legacy 'location' as fallback
            location = (request.form.get('l_sfid') or '').strip() or (request.form.get('location') or '').strip() or None
            qty_raw = (request.form.get('quantity') or '').strip()
            if not sfid:
                raise ValueError('Missing required field: sfid')
            if qty_raw == '':
                raise ValueError('Missing required field: quantity')
            try:
                new_qty = int(qty_raw)
            except Exception:
                raise ValueError('quantity must be an integer >= 0')
            if new_qty < 0:
                raise ValueError('quantity must be >= 0')
            # Optional reason passthrough for auditability
            reason = (request.form.get('reason') or '').strip() or None

            datarepo_path = get_datarepo_path()
            # Compute current quantity at target location (resolving default if needed)
            cache = inventory_onhand_readonly(datarepo_path, part=sfid)
            by_loc = cache.get('by_location', {}) or {}
            loc = location or (load_datarepo_config(datarepo_path).get('inventory', {}) or {}).get('default_location')
            if not loc:
                raise ValueError('location is required (or set sfdatarepo.yml: inventory.default_location)')
            try:
                cur_qty = int(by_loc.get(loc, 0) or 0)
            except Exception:
                cur_qty = 0
            delta = int(new_qty - cur_qty)
            if delta == 0:
                # No change to apply
                current_qty = cur_qty
                flash('No change: quantity unchanged.', 'info')
                # fall through to re-render form with info
            else:
                def _mutate():
                    return inventory_post(datarepo_path, sfid, delta, loc, reason=reason)
                _ = _run_repo_txn(
                    datarepo_path,
                    _mutate,
                )
                flash(f"Set '{sfid}' at {loc} to {new_qty} (Δ {delta})", 'success')
                return redirect(url_for('inventory_view', item_id=sfid))
        except Exception as e:
            flash(f'Error adjusting quantity: {e}', 'error')
            # fall through to re-render form with previous values

        # Compute current qty for redisplay if possible
        try:
            sfid = form_data.get('sfid')
            l_sfid = form_data.get('l_sfid') or form_data.get('location')
            if sfid:
                datarepo_path = get_datarepo_path()
                cache = inventory_onhand_readonly(datarepo_path, part=sfid)
                by_loc = cache.get('by_location', {}) or {}
                loc = l_sfid or (load_datarepo_config(datarepo_path).get('inventory', {}) or {}).get('default_location')
                if loc:
                    current_qty = int(by_loc.get(loc, 0) or 0)
        except Exception:
            pass

    return render_template('inventory/adjust.html', field_specs=field_specs, form_data=form_data, current_qty=current_qty)

# -------------------------------
# Entities module (canonical metadata)
# -------------------------------

@app.route('/entities')
def entities_list():
    """Display all canonical entities."""
    try:
        datarepo_path = get_datarepo_path()
        entities = list_entities(datarepo_path) or []
        # Optional type pre-filter (?type=p to show only parts, etc.)
        ftype = (request.args.get('type') or '').strip().lower()
        if ftype and len(ftype) == 1 and ftype.isalpha():
            prefix = f"{ftype}_"
            entities = [e for e in entities if str(e.get('sfid', '')).startswith(prefix)]
        return render_template('entities/list.html', entities=entities, filter_type=ftype)
    except Exception as e:
        return render_template('error.html', error=str(e))


@app.route('/entities/<sfid>')
def entities_view(sfid):
    """View a specific entity's canonical metadata."""
    try:
        datarepo_path = get_datarepo_path()
        entity = get_entity(datarepo_path, sfid)
        # Released revision label (if any)
        released_rev = None
        try:
            info = get_revisions(datarepo_path, sfid)
            released_rev = (info.get('rev') or '').strip() or None
        except Exception:
            pass

        # Enrich BOM for display (if present and valid)
        bom_rows = []
        bom = entity.get('bom')
        if isinstance(bom, list):
            for line in bom:
                if not isinstance(line, dict):
                    continue
                use = str(line.get('use', '')).strip()
                if not use:
                    continue
                qty = line.get('qty', 1) or 1
                rev = line.get('rev', 'released') or 'released'
                # Resolve child name best-effort
                child_name = use
                try:
                    child = get_entity(datarepo_path, use)
                    child_name = child.get('name', use)
                except Exception:
                    pass
                alternates = []
                if isinstance(line.get('alternates'), list):
                    for alt in line['alternates']:
                        if isinstance(alt, dict) and alt.get('use'):
                            alternates.append(str(alt.get('use')))
                alternates_group = line.get('alternates_group')
                try:
                    qty_disp = int(qty)
                except Exception:
                    qty_disp = qty
                bom_rows.append({
                    'use': use,
                    'name': child_name,
                    'qty': qty_disp,
                    'rev': rev,
                    'alternates': alternates,
                    'alternates_group': alternates_group,
                })

        # Inventory on-hand for this entity (if part)
        inv_cache = {}
        try:
            inv = inventory_onhand_readonly(datarepo_path, part=sfid)
            if isinstance(inv, dict):
                inv_cache = {
                    'uom': inv.get('uom'),
                    'total': inv.get('total', 0),
                    'by_location': inv.get('by_location', {}) or {},
                    'as_of': inv.get('as_of'),
                }
        except Exception:
            inv_cache = {}

        return render_template('entities/view.html', entity=entity, bom_rows=bom_rows, released_rev=released_rev, inv=inv_cache)
    except Exception as e:
        flash(f'Error viewing entity: {e}', 'error')
        return redirect(url_for('entities_list'))

@app.route('/entities/<sfid>/bom-tree')
def entities_bom_tree(sfid):
    """Dedicated page to display the deep BOM tree for a product entity.

    Server-side renders the hierarchical tree and provides a CSV download link.
    """
    try:
        datarepo_path = get_datarepo_path()
        entity = get_entity(datarepo_path, sfid)
        # Only meaningful for parts/products, but allow graceful render for others
        nodes = _walk_bom_deep(datarepo_path, sfid, max_depth=None)
        return render_template('entities/bom_tree.html', entity=entity, nodes=nodes)
    except Exception as e:
        flash(f'Error loading BOM tree: {e}', 'error')
        return redirect(url_for('entities_view', sfid=sfid))


@app.route('/entities/<sfid>/bom/import')
def entities_bom_import(sfid):
    """Dedicated BOM CSV import page."""
    try:
        datarepo_path = get_datarepo_path()
        entity = get_entity(datarepo_path, sfid)
        return render_template('entities/bom_import.html', entity=entity)
    except Exception as e:
        flash(f'Error loading BOM import page: {e}', 'error')
        return redirect(url_for('entities_view', sfid=sfid))


@app.route('/entities/<sfid>/build', methods=['GET', 'POST'])
def entities_build(sfid):
    """Quick Build flow for finished goods (p_* entities).

    - GET without qty: render form
    - GET with ?qty=...: compute preview and auto-open confirmation modal
    - POST: perform backflush (consume integer-qty BOM lines) and add FG quantity
    """
    try:
        datarepo_path = get_datarepo_path()

        # Ensure entity exists and is a product-like entity
        entity = get_entity(datarepo_path, sfid)
        is_product = bool(sfid and sfid.startswith('p_'))

        # Determine revisions info for this part (released pointer + list)
        released_rev = None
        revisions = []
        try:
            info = get_revisions(datarepo_path, sfid)
            released_rev = info.get('rev')
            revisions = info.get('revisions', [])
        except Exception:
            pass
        can_build = bool(revisions)

        # Simplified build flow: no backflush/consumption preview.

        # Extract inputs
        if request.method == 'POST':
            if not is_product:
                flash('Build is only available for product entities (sfid starts with p_)', 'error')
                return redirect(url_for('entities_view', sfid=sfid))

            l_sfid = (request.form.get('l_sfid') or '').strip() or None
            notes = (request.form.get('notes') or '').strip()
            rev_sel = (request.form.get('rev') or '').strip()
            # Guard: do not allow build if no revisions exist
            try:
                info_check = get_revisions(datarepo_path, sfid)
                if not info_check.get('revisions'):
                    flash('Cannot build: no revisions exist for this part. Create a revision first.', 'error')
                    return redirect(url_for('entities_build', sfid=sfid))
            except Exception:
                flash('Cannot build: failed to read revisions for this part.', 'error')
                return redirect(url_for('entities_build', sfid=sfid))

            # Create a build record entity: b_<product>_<YYYYMMDDHHMMSS>
            _now = datetime.now()
            ts_label = _now.strftime('%Y%m%d%H%M%S')
            build_sfid = f"b_{sfid}_{ts_label}"
            ts_iso = _now.isoformat(timespec='seconds')
            fields = {
                'product_sfid': sfid,
                'created_at': ts_iso,
                'datetime': ts_iso,
                'serialnumber': ts_label,
                'name': f"Build {entity.get('name', sfid)}",
                'opened_at': ts_iso,
                'status': 'open',
            }
            # Resolve selected revision to a concrete label for traceability
            try:
                info = get_revisions(datarepo_path, sfid)
                current_released = info.get('rev')
            except Exception:
                current_released = None
            rev_label = None
            if rev_sel and rev_sel != 'released':
                rev_label = rev_sel
            elif current_released:
                rev_label = current_released
            if rev_label:
                fields['product_rev'] = rev_label
            if l_sfid:
                fields['l_sfid'] = l_sfid
            if notes:
                fields['notes'] = notes

            try:
                def _mutate():
                    return create_entity(datarepo_path, build_sfid, fields)
                _ = _run_repo_txn(
                    datarepo_path,
                    _mutate,
                    autocommit_message=f"[smallFactory][web] Create build record {build_sfid} for {sfid}",
                    autocommit_paths=[f"entities/{build_sfid}"]
                )
                flash(f"Created build record '{build_sfid}' for {sfid}", 'success')
                return redirect(url_for('entities_view', sfid=build_sfid))
            except Exception as e:
                flash(f"Failed to create build record: {e}", 'error')
                return redirect(url_for('entities_build', sfid=sfid))

        # GET: show form and optional preview if qty provided
        l_sfid = (request.args.get('l_sfid') or '').strip()
        notes = (request.args.get('notes') or '').strip()
        rev_selected = (request.args.get('rev') or ('released' if released_rev else '')).strip()
        # If no released pointer and no explicit selection, default to the latest revision id
        if not rev_selected and revisions:
            try:
                last = revisions[-1]
                rid = (last.get('id') if isinstance(last, dict) else None) or ''
                rev_selected = rid
            except Exception:
                pass

        return render_template(
            'entities/build.html',
            entity=entity,
            released_rev=released_rev,
            revisions=revisions,
            l_sfid=l_sfid,
            notes=notes,
            rev_selected=rev_selected,
            can_build=can_build,
            is_product=is_product,
        )
    except Exception as e:
        flash(f'Error loading build page: {e}', 'error')
        return redirect(url_for('entities_view', sfid=sfid))


@app.route('/entities/<sfid>/build/create-revision', methods=['POST'])
def entities_build_create_revision(sfid):
    """Create a new draft revision for the part and return to Build page.

    Uses bump_revision() to cut the next numeric revision label.
    """
    try:
        datarepo_path = get_datarepo_path()
        # Prefer explicit product_sfid from form, fallback to path param
        target = (request.form.get('product_sfid') or '').strip() or sfid
        if not (target and target.startswith('p_')):
            flash('Revisions are only supported on product entities (p_*)', 'error')
            return redirect(url_for('entities_build', sfid=sfid))
        # Ensure the entity exists
        try:
            get_entity(datarepo_path, target)
        except Exception:
            flash(f"Product '{target}' not found.", 'error')
            return redirect(url_for('entities_build', sfid=sfid))
        def _mutate():
            return bump_revision(datarepo_path, target)
        info = _run_repo_txn(
            datarepo_path,
            _mutate,
            autocommit_message=f"[smallFactory][web] Create draft revision for {target}",
            autocommit_paths=[f"entities/{target}"]
        )
        new_rev = info.get('new_rev') or ''
        if new_rev:
            flash(f"Created draft revision {new_rev} for {target}", 'success')
            return redirect(url_for('entities_build', sfid=target, rev=new_rev))
        else:
            flash('Created a new draft revision.', 'success')
            return redirect(url_for('entities_build', sfid=target))
    except Exception as e:
        flash(f'Failed to create revision: {e}', 'error')
        return redirect(url_for('entities_build', sfid=sfid))

@app.route('/entities/add', methods=['GET', 'POST'])
def entities_add():
    """Create a new canonical entity.

    Supports optional prefill via query string (?sfid=...) and safe return via
    ?next=<path>. If provided, 'next' is echoed back as a hidden field and used
    as the redirect target after successful creation.
    """
    from urllib.parse import urlparse, parse_qs, urlencode

    def _is_safe_next(url: str) -> bool:
        try:
            p = urlparse(url)
            # Only allow relative, same-origin paths (no scheme or netloc)
            return (p.scheme == '' and p.netloc == '' and (p.path or '/').startswith('/'))
        except Exception:
            return False

    form_data = {}
    next_url = None
    update_param = None  # which query param in 'next' should be updated with the final created SFID

    if request.method == 'GET':
        # Prefill from query args (e.g., coming from Adjust page)
        pre_sfid = request.args.get('sfid', '').strip()
        if pre_sfid:
            form_data['sfid'] = pre_sfid
        next_arg = request.args.get('next', '').strip()
        if next_arg and _is_safe_next(next_arg):
            next_url = next_arg
        up = request.args.get('update_param', '').strip()
        if up in ('sfid', 'l_sfid', 'location'):
            update_param = up

    if request.method == 'POST':
        form_data = {k: v for k, v in request.form.items() if str(v).strip()}
        sfid = form_data.get('sfid', '').strip()
        next_url = request.form.get('next', '').strip() or None
        update_param = (request.form.get('update_param', '').strip() or None)
        try:
            if not sfid:
                raise ValueError('sfid is required')
            # Build fields dict excluding sfid and 'next'
            fields = {k: v for k, v in form_data.items() if k not in ('sfid', 'next', 'update_param')}
            datarepo_path = get_datarepo_path()
            # Proactive existence check for better UX
            try:
                _ = get_entity(datarepo_path, sfid)
                flash(f"Entity '{sfid}' already exists. Choose a different SFID.", 'error')
                return render_template('entities/add.html', form_data=form_data, next_url=next_url, update_param=update_param)
            except FileNotFoundError:
                pass
            def _mutate():
                return create_entity(datarepo_path, sfid, fields)
            entity = _run_repo_txn(
                datarepo_path,
                _mutate,
                autocommit_message=f"[smallFactory][web] Create entity {sfid}",
                autocommit_paths=[f"entities/{sfid}"]
            )
            flash(f"Successfully created entity: {sfid}", 'success')
            # If the user clicked "Save & Create Another", return to add form
            action = (request.form.get('action') or '').strip()
            if action == 'create_another':
                # Carry over SFID type prefix (e.g., "p_") to the next create form
                prefix = ''
                try:
                    if sfid:
                        i = sfid.find('_')
                        if i > 0 and sfid[:i].isalpha():
                            prefix = sfid[:i+1].lower()
                except Exception:
                    prefix = ''
                if prefix:
                    return redirect(url_for('entities_add', sfid=prefix))
                return redirect(url_for('entities_add'))
            if next_url and _is_safe_next(next_url):
                # If caller indicated which param to update, rewrite the next URL
                try:
                    if update_param in ('sfid', 'l_sfid', 'location'):
                        parsed = urlparse(next_url)
                        qs = parse_qs(parsed.query)
                        qs[update_param] = [sfid]
                        new_qs = urlencode(qs, doseq=True)
                        next_url = parsed._replace(query=new_qs).geturl()
                except Exception:
                    pass
                return redirect(next_url)
            return redirect(url_for('entities_view', sfid=entity.get('sfid')))
        except Exception as e:
            flash(f'Error creating entity: {e}', 'error')
    return render_template('entities/add.html', form_data=form_data, next_url=next_url, update_param=update_param)


@app.route('/entities/<sfid>/edit', methods=['GET', 'POST'])
def entities_edit(sfid):
    """Deprecated: Inline editing is now supported on the entity view page."""
    try:
        # Ensure entity exists for nicer UX, but always redirect to view
        datarepo_path = get_datarepo_path()
        _ = get_entity(datarepo_path, sfid)
    except Exception:
        # fall through to redirect regardless
        pass
    flash('The Edit page has been removed. Use inline editing on the entity page.', 'info')
    return redirect(url_for('entities_view', sfid=sfid))


@app.route('/entities/<sfid>/retire', methods=['POST'])
def entities_retire(sfid):
    """Soft-delete an entity by marking it as retired."""
    try:
        datarepo_path = get_datarepo_path()
        reason = request.form.get('reason', '').strip() or None
        def _mutate():
            return retire_entity(datarepo_path, sfid, reason=reason)
        _ = _run_repo_txn(
            datarepo_path,
            _mutate,
            autocommit_message=f"[smallFactory][web] Retire entity {sfid}",
            autocommit_paths=[f"entities/{sfid}"]
        )
        flash('Entity retired successfully', 'success')
    except Exception as e:
        flash(f'Error retiring entity: {e}', 'error')
    return redirect(url_for('entities_view', sfid=sfid))

# API endpoints for AJAX requests
@app.route('/api/inventory')
def api_inventory_list():
    """API endpoint to get all inventory items as JSON."""
    try:
        datarepo_path = get_datarepo_path()
        items = list_items(datarepo_path)
        return jsonify({'success': True, 'items': items})
    except Exception as e:
        return jsonify({'success': False, 'error': str(e)}), 500

@app.route('/api/inventory/<item_id>')
def api_inventory_view(item_id):
    """API endpoint to get a specific inventory item as JSON."""
    try:
        datarepo_path = get_datarepo_path()
        item = view_item(datarepo_path, item_id)
        return jsonify({'success': True, 'item': item})
    except Exception as e:
        return jsonify({'success': False, 'error': str(e)}), 404

@app.route('/api/inventory/adjust', methods=['POST'])
def api_inventory_adjust():
    """Adjust inventory using delta or absolute quantity via JSON.

    Request JSON body:
      - sfid: part id (required)
      - l_sfid or location: location id/name (optional; defaults to repo inventory.default_location)
      - quantity: absolute non-negative integer (preferred)
        or
      - delta: signed integer

    Response JSON on success includes updated totals and by_location.
    """
    try:
        payload = request.get_json(silent=True) or {}
        sfid = str(payload.get('sfid', '')).strip()
        location = (str(payload.get('l_sfid', '')).strip() or str(payload.get('location', '')).strip() or None)
        if not sfid:
            return jsonify({'success': False, 'error': 'Missing required field: sfid'}), 400

        datarepo_path = get_datarepo_path()

        # Resolve target location (respect default if not provided)
        loc = location or (load_datarepo_config(datarepo_path).get('inventory', {}) or {}).get('default_location')
        if not loc:
            return jsonify({'success': False, 'error': 'location is required (or set sfdatarepo.yml: inventory.default_location)'}), 400

        # Determine delta
        delta = None
        if 'quantity' in payload and payload.get('quantity') is not None and str(payload.get('quantity')).strip() != '':
            try:
                new_qty = int(payload.get('quantity'))
            except Exception:
                return jsonify({'success': False, 'error': 'quantity must be an integer'}), 400
            if new_qty < 0:
                return jsonify({'success': False, 'error': 'quantity must be >= 0'}), 400
            cache = inventory_onhand_readonly(datarepo_path, part=sfid)
            by_loc = cache.get('by_location', {}) or {}
            try:
                cur_qty = int(by_loc.get(loc, 0) or 0)
            except Exception:
                cur_qty = 0
            delta = int(new_qty - cur_qty)
        else:
            try:
                delta = int(payload.get('delta', 0))
            except Exception:
                return jsonify({'success': False, 'error': 'delta must be an integer'}), 400

        if delta == 0:
            # No-op; return current state
            cache = inventory_onhand_readonly(datarepo_path, part=sfid)
            by_loc = cache.get('by_location', {}) or {}
            new_qty = int(by_loc.get(loc, 0) or 0)
            return jsonify({
                'success': True,
                'sfid': sfid,
                'l_sfid': loc,
                'delta': 0,
                'total': cache.get('total', 0),
                'by_location': by_loc,
                'new_qty': new_qty,
            })

        # Optional reason passthrough for auditability
        reason = payload.get('reason')
        try:
            reason = str(reason).strip()
        except Exception:
            reason = None
        if not reason:
            reason = None

        def _mutate():
            return inventory_post(datarepo_path, sfid, delta, loc, reason=reason)

        _ = _run_repo_txn(
            datarepo_path,
            _mutate,
        )

        cache = inventory_onhand_readonly(datarepo_path, part=sfid)
        by_loc = cache.get('by_location', {}) or {}
        new_qty = int(by_loc.get(loc, 0) or 0)
        return jsonify({
            'success': True,
            'sfid': sfid,
            'l_sfid': loc,
            'delta': delta,
            'total': cache.get('total', 0),
            'by_location': by_loc,
            'new_qty': new_qty,
        })
    except Exception as e:
        return jsonify({'success': False, 'error': str(e)}), 400

@app.route('/api/inventory/onhand', methods=['GET'])
def api_inventory_onhand():
    """Return current on-hand info for a part and optional location.

    Query params:
      - sfid (required)
      - l_sfid or location (optional)
    """
    try:
        sfid = (request.args.get('sfid') or '').strip()
        if not sfid:
            return jsonify({'success': False, 'error': 'Missing required parameter: sfid'}), 400
        l_sfid = (request.args.get('l_sfid') or '').strip() or (request.args.get('location') or '').strip()
        datarepo_path = get_datarepo_path()
        cache = inventory_onhand_readonly(datarepo_path, part=sfid)
        by_loc = cache.get('by_location', {}) or {}
        # Resolve default location if not provided
        loc = l_sfid or (load_datarepo_config(datarepo_path).get('inventory', {}) or {}).get('default_location')
        loc_qty = None
        if loc:
            try:
                loc_qty = int(by_loc.get(loc, 0) or 0)
            except Exception:
                loc_qty = 0
        return jsonify({
            'success': True,
            'sfid': sfid,
            'l_sfid': loc,
            'uom': cache.get('uom'),
            'total': cache.get('total', 0),
            'by_location': by_loc,
            'location_qty': loc_qty,
        })
    except Exception as e:
        return jsonify({'success': False, 'error': str(e)}), 400

@app.route('/api/entities')
def api_entities_list():
    try:
        datarepo_path = get_datarepo_path()
        entities = list_entities(datarepo_path)
        return jsonify({'success': True, 'entities': entities})
    except Exception as e:
        return jsonify({'success': False, 'error': str(e)}), 500

@app.route('/api/entities/search')
def api_entities_search():
    """Search entities by query across sfid and name (case-insensitive).

    Query params:
    - q: search string (required; empty returns empty results)
    - type: optional type prefix (e.g., 'p' or 'l'); matches SFIDs starting with '<type>_'
    - limit: optional max results (default 10, max 50)
    """
    try:
        datarepo_path = get_datarepo_path()
        q = (request.args.get('q') or '').strip()
        # If no query provided, return empty result set (not an error for UX)
        if not q:
            return jsonify({'success': True, 'results': []})
        ql = q.lower()

        # Optional type filter based on SFID prefix before '_'
        type_raw = request.args.get('type')
        type_prefix = None
        if type_raw is not None:
            t = str(type_raw).strip().lower()
            if t.endswith('_'):
                t = t[:-1]
            if t:
                type_prefix = f"{t}_"

        # Optional limit with sane defaults and bounds
        limit_raw = request.args.get('limit')
        limit = 10
        if limit_raw is not None and str(limit_raw).strip() != '':
            try:
                limit = int(limit_raw)
            except Exception:
                limit = 10
        if limit < 1:
            limit = 1
        if limit > 50:
            limit = 50

        ents = list_entities(datarepo_path) or []
        results = []
        for e in ents:
            if not isinstance(e, dict):
                continue
            sfid = str(e.get('sfid', '')).strip()
            if not sfid:
                continue
            if type_prefix and not sfid.startswith(type_prefix):
                continue
            name = str(e.get('name', '')).strip()
            name_l = name.lower() if name else ''
            if (ql in sfid.lower()) or (name_l and (ql in name_l)):
                results.append({'sfid': sfid, 'name': name or sfid})

        results.sort(key=lambda x: x.get('sfid', ''))
        return jsonify({'success': True, 'results': results[:limit]})
    except Exception as e:
        return jsonify({'success': False, 'error': str(e)}), 500

@app.route('/api/entities/<sfid>')
def api_entities_view(sfid):
    try:
        datarepo_path = get_datarepo_path()
        entity = get_entity(datarepo_path, sfid)
        return jsonify({'success': True, 'entity': entity})
    except Exception as e:
        return jsonify({'success': False, 'error': str(e)}), 404

@app.route('/api/entities/<sfid>/update', methods=['POST'])
def api_entities_update(sfid):
    """Update fields for an existing entity via JSON. Returns updated entity.

    Accepts either a top-level object of fields to update, or {"updates": {...}}.
    """
    try:
        datarepo_path = get_datarepo_path()
        payload = request.get_json(force=True, silent=True) or request.form.to_dict(flat=True)
        if not isinstance(payload, dict):
            raise ValueError('Invalid payload')
        updates = payload.get('updates') if isinstance(payload.get('updates'), dict) else payload
        if not isinstance(updates, dict) or not updates:
            raise ValueError('No updates provided')
        # Disallow sfid mutation
        updates.pop('sfid', None)
        # Normalize tags if provided as a comma-separated string
        if 'tags' in updates and isinstance(updates['tags'], str):
            parts = [s.strip() for s in updates['tags'].split(',') if s.strip()]
            updates['tags'] = parts
        def _mutate():
            return update_entity_fields(datarepo_path, sfid, updates)
        updated = _run_repo_txn(
            datarepo_path,
            _mutate,
            autocommit_message=f"[smallFactory][web] Update entity {sfid} fields",
            autocommit_paths=[f"entities/{sfid}"]
        )
        return jsonify({'success': True, 'entity': updated})
    except Exception as e:
        return jsonify({'success': False, 'error': str(e)}), 400

@app.route('/api/entities/<sfid>/revisions', methods=['GET'])
def api_revisions_get(sfid):
    try:
        datarepo_path = get_datarepo_path()
        info = get_revisions(datarepo_path, sfid)
        return jsonify({'success': True, 'rev': info.get('rev'), 'revisions': info.get('revisions', [])})
    except Exception as e:
        return jsonify({'success': False, 'error': str(e)}), 400

@app.route('/api/entities/<sfid>/revisions/bump', methods=['POST'])
def api_revisions_bump(sfid):
    try:
        datarepo_path = get_datarepo_path()
        payload = request.get_json(force=True, silent=True) or request.form.to_dict(flat=True)
        notes = payload.get('notes') if isinstance(payload, dict) else None
        released_at = payload.get('released_at') if isinstance(payload, dict) else None
        # Cut next snapshot, then immediately release it (transaction-guarded)
        def _mutate():
            bumped = bump_revision(datarepo_path, sfid, notes=notes)
            new_rev = bumped.get('new_rev')
            if not new_rev:
                raise RuntimeError('Failed to determine new revision label after bump')
            return release_revision(datarepo_path, sfid, new_rev, released_at=released_at, notes=notes)
        ent = _run_repo_txn(
            datarepo_path,
            _mutate,
            autocommit_message=f"[smallFactory][web] Bump+release revision for {sfid}",
            autocommit_paths=[f"entities/{sfid}"]
        )
        return jsonify({'success': True, 'entity': ent, 'rev': ent.get('rev'), 'revisions': ent.get('revisions', [])})
    except Exception as e:
        return jsonify({'success': False, 'error': str(e)}), 400

@app.route('/api/entities/<sfid>/revisions/<rev>/release', methods=['POST'])
def api_revisions_release(sfid, rev):
    try:
        datarepo_path = get_datarepo_path()
        payload = request.get_json(force=True, silent=True) or request.form.to_dict(flat=True)
        notes = payload.get('notes') if isinstance(payload, dict) else None
        released_at = payload.get('released_at') if isinstance(payload, dict) else None
        def _mutate():
            return release_revision(datarepo_path, sfid, rev, released_at=released_at, notes=notes)
        ent = _run_repo_txn(
            datarepo_path,
            _mutate,
            autocommit_message=f"[smallFactory][web] Release revision {rev} for {sfid}",
            autocommit_paths=[f"entities/{sfid}"]
        )
        return jsonify({'success': True, 'entity': ent, 'rev': ent.get('rev'), 'revisions': ent.get('revisions', [])})
    except Exception as e:
        return jsonify({'success': False, 'error': str(e)}), 400

@app.route('/api/entities/<sfid>/revisions/<rev>/download', methods=['GET'])
def api_revisions_download(sfid, rev):
    """Download a gzipped archive (.tar.gz) of the revision directory.

    Packs the directory at entities/<sfid>/revisions/<rev>/ into a tar.gz and streams it.
    """
    try:
        datarepo_path = get_datarepo_path()
        # Validate numeric revision label (per spec)
        try:
            rev_str = str(int(str(rev).strip()))
        except Exception:
            return jsonify({'success': False, 'error': 'Invalid revision id'}), 400
        rev_dir = datarepo_path / 'entities' / sfid / 'revisions' / rev_str
        if not rev_dir.exists() or not rev_dir.is_dir():
            return jsonify({'success': False, 'error': 'Revision not found'}), 404
        # Create tar.gz in memory
        buf = io.BytesIO()
        with tarfile.open(mode='w:gz', fileobj=buf) as tf:
            arc_root = f"{sfid}_rev{rev_str}"
            tf.add(str(rev_dir), arcname=arc_root)
        buf.seek(0)
        filename = f"{sfid}_rev{rev_str}.tar.gz"
        return send_file(
            buf,
            mimetype='application/gzip',
            as_attachment=True,
            download_name=filename,
        )
    except Exception as e:
        return jsonify({'success': False, 'error': str(e)}), 400

# -----------------------
# BOM API endpoints (AJAX)
# -----------------------

def _enrich_bom_rows(datarepo_path, bom):
    rows = []
    if isinstance(bom, list):
        for line in bom:
            if not isinstance(line, dict):
                continue
            use = str(line.get('use', '')).strip()
            if not use:
                continue
            qty = line.get('qty', 1) or 1
            rev = line.get('rev', 'released') or 'released'
            # Resolve child name best-effort
            child_name = use
            try:
                child = get_entity(datarepo_path, use)
                child_name = child.get('name', use)
            except Exception:
                pass
            alternates = []
            if isinstance(line.get('alternates'), list):
                for alt in line['alternates']:
                    if isinstance(alt, dict) and alt.get('use'):
                        alternates.append(str(alt.get('use')))
            rows.append({
                'use': use,
                'name': child_name,
                'qty': qty,
                'rev': rev,
                'alternates': alternates,
                'alternates_group': line.get('alternates_group'),
            })
    return rows


@app.route('/api/entities/<sfid>/bom', methods=['GET'])
def api_bom_get(sfid):
    try:
        datarepo_path = get_datarepo_path()
        bom = bom_list(datarepo_path, sfid)
        return jsonify({'success': True, 'bom': bom, 'rows': _enrich_bom_rows(datarepo_path, bom)})
    except Exception as e:
        return jsonify({'success': False, 'error': str(e)}), 400


@app.route('/api/entities/<sfid>/bom/import/apply', methods=['POST'])
def api_bom_import_apply(sfid):
    """Apply BOM CSV import: sync BOM to provided rows.

    Expects JSON payload with:
      - rows: list of dicts (keys: use, qty, rev, ambiguous, ...)
      - remove_missing: bool (default True) -> remove existing uses not present in rows
      - update_existing: bool (default True) -> update qty/rev for existing uses when changed
    """
    try:
        datarepo_path = get_datarepo_path()
        payload = request.get_json(force=True, silent=True) or {}
        in_rows = payload.get('rows') or []
        remove_missing = bool(payload.get('remove_missing', True))
        update_existing = bool(payload.get('update_existing', True))

        # Normalize desired spec from rows (dedupe by 'use', keep last)
        desired: dict[str, dict] = {}
        # Track any provided names for referenced uses (last occurrence wins)
        names_by_use: dict[str, str] = {}
        # Track full field dictionaries per 'use' to create entities with all CSV attributes
        fields_by_use: dict[str, dict] = {}
        for r in (in_rows if isinstance(in_rows, list) else []):
            try:
                use = str((r or {}).get('use') or '').strip()
                if not use:
                    continue
                # Skip ambiguous preview rows
                if (r or {}).get('ambiguous'):
                    continue
                qty_raw = (r or {}).get('qty', 1)
                try:
                    qty = int(qty_raw)
                except Exception:
                    qty = 1
                if qty <= 0:
                    qty = 1
                rev = str((r or {}).get('rev') or 'released').strip() or 'released'
                desired[use] = {'qty': qty, 'rev': rev}
                # Capture provided name if present for potential entity creation
                nm = (r or {}).get('name')
                if isinstance(nm, str) and nm.strip():
                    names_by_use[use] = nm.strip()
                # Build a field set for entity creation from all available CSV fields, excluding BOM/apply-only keys
                # Keep normalized keys exactly as provided by preview for compatibility with specs
                meta_keys = {'use', 'qty', 'rev', 'ambiguous', 'auto_filled', 'matches'}
                fld: dict[str, str] = {}
                for k, v in (r or {}).items():
                    if k in meta_keys:
                        continue
                    if v is None:
                        continue
                    s = str(v).strip()
                    if s == '':
                        continue
                    # Do not persist sfid field inside entity.yml; create_entity will strip it as well, but be explicit
                    if k == 'sfid':
                        continue
                    fld[k] = s
                # Ensure name captured via names_by_use is present in fields if available
                if use in names_by_use and names_by_use[use]:
                    fld.setdefault('name', names_by_use[use])
                if fld:
                    fields_by_use[use] = fld
            except Exception:
                continue

        def _mutate():
            result = {
                'added': 0,
                'updated': 0,
                'removed': 0,
                'created': 0,
                'created_entities': [],
            }
            # Before syncing BOM lines, ensure all referenced 'use' entities exist.
            # Create any missing ones (best-effort), including name if provided.
            for use in list(desired.keys()):
                try:
                    # If entity exists, this will succeed; otherwise raises
                    _ = get_entity(datarepo_path, use)
                except FileNotFoundError:
                    try:
                        # Prefer full field set collected from CSV row; fall back to name-only if present
                        fields = dict(fields_by_use.get(use, {}))
                        # For new part entities (p_ prefix), split unknown CSV fields into attrs
                        # and keep only known top-level keys on the entity root. This preserves all
                        # CSV data while complying with the spec and UI expectations.
                        if fields and isinstance(use, str) and use.startswith('p_'):
                            known_top = {
                                'name', 'uom', 'policy', 'category', 'description', 'tags'
                            }
                            top: dict = {}
                            attrs: dict = {}
                            for k, v in list(fields.items()):
                                if k in known_top:
                                    top[k] = v
                                elif k == 'attrs' and isinstance(v, dict):
                                    # Merge any provided attrs map
                                    for ak, av in v.items():
                                        attrs[ak] = av
                                else:
                                    attrs[k] = v
                            # Filter out BOM-only fields from attrs (e.g., qty/quantity variants)
                            def _is_qty_like(key: str) -> bool:
                                try:
                                    norm = re.sub(r'[\s_]+', '', str(key or '').strip().lower())
                                except Exception:
                                    return False
                                return norm in ('qty', 'quantity')
                            attrs = {k: v for k, v in attrs.items() if not _is_qty_like(k)}
                            # Normalize tags if provided as a comma-separated string
                            if 'tags' in top and isinstance(top['tags'], str):
                                toks = [t.strip() for t in top['tags'].split(',') if t and t.strip()]
                                if toks:
                                    top['tags'] = toks
                            # Always include attrs (empty dict if none)
                            top['attrs'] = attrs or {}
                            fields = top
                        if not fields:
                            nm = names_by_use.get(use)
                            if nm:
                                fields = {'name': nm}
                        created = create_entity(datarepo_path, use, fields if fields else None)
                        # Track created entity for summary
                        result['created'] += 1
                        result['created_entities'].append({
                            'sfid': created.get('sfid', use),
                            'name': created.get('name') or names_by_use.get(use) or use,
                        })
                    except Exception:
                        # If creation fails, leave it to bom_* operations to surface errors when adding
                        # We do not remove it from desired to preserve caller intent
                        pass
                except Exception:
                    # On other errors while checking existence, skip creation attempt
                    pass
            # Current state
            current = bom_list(datarepo_path, sfid) or []
            cur_by_use: dict[str, dict] = {}
            for i, line in enumerate(current):
                try:
                    u = str(line.get('use') or '').strip()
                    if not u:
                        continue
                    cur_by_use[u] = {'index': i, 'line': line}
                except Exception:
                    continue

            # Remove lines whose use is not in desired
            if remove_missing:
                to_remove = [u for u in cur_by_use.keys() if u not in desired]
                for u in to_remove:
                    bom_remove_line(datarepo_path, sfid, index=None, use=u, remove_all=True)
                    result['removed'] += 1

            # Recompute current after removals (indices may have shifted)
            current = bom_list(datarepo_path, sfid) or []
            cur_by_use = {}
            for i, line in enumerate(current):
                try:
                    u = str(line.get('use') or '').strip()
                    if not u:
                        continue
                    cur_by_use[u] = {'index': i, 'line': line}
                except Exception:
                    continue

            # Add new or update existing
            for use, spec in desired.items():
                qty = spec.get('qty', 1)
                rev = spec.get('rev', 'released')
                if use not in cur_by_use:
                    bom_add_line(datarepo_path, sfid, use=use, qty=qty, rev=rev, alternates=None, alternates_group=None, index=None, check_exists=True)
                    result['added'] += 1
                else:
                    if update_existing:
                        ent = cur_by_use[use]
                        idx = ent['index']
                        line = ent['line'] or {}
                        updates = {}
                        # Compare and update
                        if int(line.get('qty', 1)) != int(qty):
                            updates['qty'] = qty
                        if (line.get('rev') or 'released') != (rev or 'released'):
                            updates['rev'] = rev or 'released'
                        if updates:
                            bom_set_line(datarepo_path, sfid, index=idx, updates=updates, check_exists=True)
                            result['updated'] += 1

            # Return final bom
            final = bom_list(datarepo_path, sfid) or []
            result['bom'] = final
            return result

        res = _run_repo_txn(
            datarepo_path,
            _mutate,
            autocommit_message=f"[smallFactory][web] BOM import apply (sync) for {sfid} remove_missing={remove_missing} update_existing={update_existing}",
            autocommit_paths=[f"entities/{sfid}"]
        )

        bom = res.get('bom')
        # Build enriched rows for UI
        rows = _enrich_bom_rows(datarepo_path, bom)
        summary = {k: res.get(k, 0) for k in ('added', 'updated', 'removed', 'created')}
        created_entities = res.get('created_entities', [])
        return jsonify({'success': True, 'rows': rows, 'summary': summary, 'created_entities': created_entities})
    except Exception as e:
        return jsonify({'success': False, 'error': str(e)}), 400

# Deep BOM traversal using core API
def _walk_bom_deep(datarepo_path: Path, parent_sfid: str, *, max_depth: int | None = None):
    """Return a flat list of deep BOM nodes with metadata via core traversal.

    Preserves web semantics:
    - level: 1 for immediate children (core is 0-based; we add +1)
    - includes resolved_rev (resolved label) alongside rev (spec)
    - enriches with onhand_total
    """
    core_nodes = ent_resolved_bom_tree(datarepo_path, parent_sfid, max_depth=max_depth)
    onhand_cache: dict[str, int | None] = {}

    def _get_onhand_total(sfid: str) -> int | None:
        if not isinstance(sfid, str) or not sfid.startswith('p_'):
            return None
        if sfid in onhand_cache:
            return onhand_cache[sfid]
        try:
            oh = inventory_onhand_readonly(datarepo_path, part=sfid)
            total = int(oh.get('total', 0)) if isinstance(oh, dict) else None
            onhand_cache[sfid] = total
            return total
        except Exception:
            onhand_cache[sfid] = None
            return None

    nodes = []
    for n in core_nodes:
        nodes.append({
            'parent': n.get('parent'),
            'use': n.get('use'),
            'name': n.get('name'),
            'qty': n.get('qty'),
            'rev': n.get('rev_spec', 'released'),
            'resolved_rev': n.get('rev'),
            'level': (n.get('level') or 0) + 1,
            'is_alt': n.get('is_alt', False),
            'alternates_group': n.get('alternates_group'),
            'gross_qty': n.get('gross_qty'),
            'cycle': n.get('cycle', False),
            'onhand_total': _get_onhand_total(n.get('use')),
        })
    return nodes


# -----------------------
# BOM CSV import helpers
# -----------------------
def _norm_token(val: str | None) -> str:
    try:
        return str(val or '').strip().lower()
    except Exception:
        return ''

def _decode_csv_bytes(b: bytes) -> str:
    """Decode uploaded CSV bytes, handling common BOMs and UTF-16 files.

    Strategy:
    - If UTF-8 BOM, decode with 'utf-8-sig' (strips BOM)
    - If UTF-16 BOM, decode with 'utf-16' (auto-detects endianness)
    - If many NUL bytes present, try utf-16-le then utf-16-be
    - Fallback to utf-8 with errors ignored
    """
    try:
        if not b:
            return ''
        if b.startswith(b'\xef\xbb\xbf'):
            return b.decode('utf-8-sig', errors='ignore')
        if b.startswith(b'\xff\xfe') or b.startswith(b'\xfe\xff'):
            return b.decode('utf-16', errors='ignore')
        # Heuristic: lots of NUL bytes => likely UTF-16 without BOM
        nul_ratio = (b.count(b'\x00') / max(1, len(b)))
        if nul_ratio > 0.05:
            try:
                return b.decode('utf-16-le', errors='ignore')
            except Exception:
                try:
                    return b.decode('utf-16-be', errors='ignore')
                except Exception:
                    pass
        return b.decode('utf-8', errors='ignore')
    except Exception:
        try:
            return b.decode('utf-8', errors='ignore')
        except Exception:
            return ''

def _sanitize_csv_text(text: str) -> str:
    """Sanitize CSV text: remove embedded NULs and stray BOM, normalize newlines."""
    if not isinstance(text, str):
        try:
            text = str(text)
        except Exception:
            return ''
    # Strip Unicode BOM if present and embedded NULs from UTF-16 mis-decode
    text = text.replace('\ufeff', '').replace('\x00', '')
    # Normalize CRLF/CR to LF
    text = text.replace('\r\n', '\n').replace('\r', '\n')
    return text


def _index_parts_by_mfg_mpn(datarepo_path: Path) -> dict[tuple[str, str], list[str]]:
    """Return a case-insensitive index mapping (manufacturer, mpn) -> [sfid,...].

    Recognizes common attribute keys on entities: manufacturer/mfr and mpn/mfr_pn.
    Only indexes part entities (sfid starts with 'p_').
    """
    idx: dict[tuple[str, str], list[str]] = {}
    try:
        ents = list_entities(datarepo_path) or []
    except Exception:
        ents = []
    for e in ents:
        try:
            sfid = str(e.get('sfid', '')).strip()
            if not (sfid and sfid.startswith('p_')):
                continue
            mfg = _norm_token(e.get('manufacturer') or e.get('mfr'))
            mpn = _norm_token(e.get('mpn') or e.get('mfr_pn'))
            if not (mfg and mpn):
                continue
            key = (mfg, mpn)
            lst = idx.get(key)
            if lst is None:
                idx[key] = [sfid]
            else:
                lst.append(sfid)
        except Exception:
            continue
    return idx


def _parse_csv_text(text: str) -> list[dict]:
    """Parse CSV/TSV text into list of dict rows (keys from header).

    Auto-detects common delimiters: comma, tab, semicolon, pipe.
    Normalizes header keys to lowercase and trims values.
    """
    # Pre-sanitize in case caller didn't
    text = _sanitize_csv_text(text)
    rows: list[dict] = []
    sample = text[:8192]
    # Detect delimiter
    delim = ','
    try:
        sniffed = csv.Sniffer().sniff(sample, delimiters=[',', '\t', ';', '|'])
        delim = sniffed.delimiter or delim
    except Exception:
        header = sample.splitlines()[0] if sample else ''
        if '\t' in header:
            delim = '\t'
        elif header.count(';') >= header.count(',') and ';' in header:
            delim = ';'
        elif '|' in header and header.count('|') > header.count(','):
            delim = '|'
    def _make_reader(d):
        return csv.DictReader(io.StringIO(text), delimiter=d, skipinitialspace=True)

    reader = _make_reader(delim)
    # If only one or zero headers detected, retry with alternative delimiters (no plain space to avoid corruption)
    fns = reader.fieldnames or []
    if len([fn for fn in fns if fn and fn.strip()]) <= 1:
        for d in ['\t', ';', '|']:
            if d == delim:
                continue
            reader = _make_reader(d)
            fns = reader.fieldnames or []
            if len([fn for fn in fns if fn and fn.strip()]) > 1:
                break
    for r in reader:
        # Ensure plain dict with string keys and string values
        # csv.DictReader can emit a (None, list) entry when there are extra columns beyond headers.
        # We skip empty/None keys and normalize list values by joining their items.
        clean: dict[str, str] = {}
        for k, v in (r or {}).items():
            # Collapse all whitespace (incl. NBSP) to single space, then lowercase
            raw_key = (k or '')
            # Strip control chars (incl. NUL) and stray BOM
            raw_key = raw_key.replace('\ufeff', '')
            raw_key = re.sub(r'[\x00-\x1F]+', '', raw_key)
            # Replace common punctuation/separators with spaces
            raw_key = re.sub(r'[\\/\-#.:()\[\]|]+', ' ', raw_key)
            key = ' '.join(raw_key.split()).strip().lower()
            if not key:
                # Skip entries with no header
                continue
            if isinstance(v, list):
                val = ",".join([str(x).strip() for x in v if x is not None])
            else:
                val = str(v or '').strip()
            clean[key] = val
            # Also provide an underscore variant for convenience (e.g., manufacturer_part)
            if ' ' in key:
                clean[key.replace(' ', '_')] = val
            # Also provide a no-space variant (e.g., mfrpn) to catch tight matches
            nospace = key.replace(' ', '')
            if nospace and nospace not in clean:
                clean[nospace] = val
        rows.append(clean)
    return rows


def _std_field(row: dict, *candidates: str) -> str:
    """Return the first non-empty field value from row for any of the candidate keys.

    Tries multiple key variants per candidate: exact, space<->underscore, no-space.
    Keys in `row` are expected to already be lowercased by _parse_csv_text.
    """
    if not row:
        return ''
    for c in candidates:
        if not c:
            continue
        base = str(c).strip().lower()
        if not base:
            continue
        variants = [base]
        if ' ' in base:
            variants.append(base.replace(' ', '_'))
        if '_' in base:
            variants.append(base.replace('_', ' '))
        variants.append(base.replace(' ', ''))  # no-space
        for k in variants:
            v = row.get(k)
            if v is not None and str(v).strip() != '':
                return str(v).strip()
    return ''


@app.route('/api/entities/<sfid>/bom/import/preview', methods=['POST'])
def api_bom_import_preview(sfid):
    """Preview BOM CSV import and attempt to auto-map lines.

    - Accepts file upload (multipart) or 'csv_text' in form/JSON.
    - Recognized columns: use, qty/quantity, rev, manufacturer/mfr/mfg, mpn/mfr_pn/etc, name (optional).
    - Auto-fills 'use' when a unique (manufacturer, mpn) match exists.
    - Dedupe by stable key (prefer use; else manufacturer+mpn; else row index), keeping last occurrence.
    """
    try:
        datarepo_path = get_datarepo_path()
        # Read CSV content
        text = ''
        if 'file' in request.files:
            f = request.files['file']
            b = f.read()
            text = _decode_csv_bytes(b)
        else:
            payload = request.get_json(silent=True) if request.is_json else None
            text = (request.form.get('csv_text') or (payload or {}).get('csv_text') or '')
        text = _sanitize_csv_text(text)
        if not text:
            return jsonify({'success': False, 'error': 'No CSV provided'}), 400

        # Debug: detect delimiter and raw headers
        sample = text[:8192]
        dbg_delim = ','
        try:
            sniffed = csv.Sniffer().sniff(sample, delimiters=[',', '\t', ';', '|'])
            dbg_delim = sniffed.delimiter or dbg_delim
        except Exception:
            header = sample.splitlines()[0] if sample else ''
            if '\t' in header:
                dbg_delim = '\t'
            elif header.count(';') >= header.count(',') and ';' in header:
                dbg_delim = ';'
            elif '|' in header and header.count('|') > header.count(','):
                dbg_delim = '|'
        dbg_reader = csv.DictReader(io.StringIO(text), delimiter=dbg_delim, skipinitialspace=True)
        dbg_headers = dbg_reader.fieldnames or []
        if len([h for h in (dbg_headers or []) if h and str(h).strip()]) <= 1:
            for d in ['\t', ';', '|']:
                if d == dbg_delim:
                    continue
                dbg_reader = csv.DictReader(io.StringIO(text), delimiter=d, skipinitialspace=True)
                dbg_headers = dbg_reader.fieldnames or []
                if len([h for h in (dbg_headers or []) if h and str(h).strip()]) > 1:
                    dbg_delim = d
                    break

        # Parse rows using robust parser (which normalizes keys per-row)
        raw_rows = _parse_csv_text(text)
        idx = _index_parts_by_mfg_mpn(datarepo_path)

        # Build preview rows and dedupe (keep last occurrence)
        dedupe_map: dict[str, dict] = {}
        for i, r in enumerate(raw_rows):
            use = _std_field(r, 'use', 'child', 'part', 'sfid')
            qty = _std_field(r, 'qty', 'quantity') or '1'
            rev = _std_field(r, 'rev', 'revision') or 'released'
            mfg = _std_field(r, 'manufacturer', 'mfr', 'mfg')
            mpn = _std_field(r, 'mpn', 'mfr_pn', 'pn', 'part_number', 'manufacturer part', 'manufacturer_part', 'mfg_part', 'mfg part')
            # Prefer CSV-provided name when present; otherwise, if we know the child 'use', look up entity name
            name_val = _std_field(r, 'name')

            auto_filled = False
            ambiguous = False
            matches: list[str] = []

            if not use and mfg and mpn:
                key = (_norm_token(mfg), _norm_token(mpn))
                cands = idx.get(key) or []
                seen: set[str] = set()
                for c in cands:
                    if c not in seen:
                        matches.append(c)
                        seen.add(c)
                if len(matches) == 1:
                    use = matches[0]
                    auto_filled = True
                elif len(matches) > 1:
                    ambiguous = True

            # If no CSV name provided and we have a resolved 'use', attempt to resolve the entity's name
            if not name_val and use:
                try:
                    child = get_entity(datarepo_path, use)
                    name_val = child.get('name', use)
                except Exception:
                    # Best-effort only; leave blank if lookup fails
                    pass

            # Stable dedupe key
            k = _norm_token(use)
            if not k:
                nmfg = _norm_token(mfg)
                nmpn = _norm_token(mpn)
                if nmfg or nmpn:
                    k = f"m:{nmfg}|p:{nmpn}"
                else:
                    k = f"row:{i:06d}"
            preview = {
                'use': use,
                'name': name_val,
                'qty': qty,
                'rev': rev,
                'manufacturer': mfg,
                'mpn': mpn,
                'auto_filled': auto_filled,
                'ambiguous': ambiguous,
                'matches': matches if ambiguous else [],
            }
            # Pass through any additional CSV fields so they are available during apply.
            # We keep the preview's canonical keys and avoid overwriting them; unknown keys are preserved.
            try:
                known_keys = {
                    'use', 'name', 'qty', 'rev', 'manufacturer', 'mpn', 'auto_filled', 'ambiguous', 'matches'
                }
                for kk, vv in (r or {}).items():
                    if kk in known_keys:
                        continue
                    if vv is None:
                        continue
                    s = str(vv).strip()
                    if s == '':
                        continue
                    if kk not in preview:
                        preview[kk] = s
            except Exception:
                # Best-effort preservation; ignore any unexpected errors
                pass
            dedupe_map[k] = preview

        rows = list(dedupe_map.values())

        # Build normalized header preview using the same normalization logic
        def _norm_header(h: str) -> list[str]:
            s = str(h or '')
            s = s.replace('\ufeff', '')
            s = re.sub(r'[\x00-\x1F]+', '', s)
            s = re.sub(r'[\\/\-#.:()\[\]|]+', ' ', s)
            base = ' '.join(s.split()).strip().lower()
            outs = []
            if base:
                outs.append(base)
                if ' ' in base:
                    outs.append(base.replace(' ', '_'))
            return outs

        norm_headers: list[str] = []
        seen_h = set()
        for h in (dbg_headers or []):
            for v in _norm_header(h):
                if v and v not in seen_h:
                    norm_headers.append(v)
                    seen_h.add(v)

        return jsonify({
            'success': True,
            'rows': rows,
            'debug': {
                'detected_delimiter': dbg_delim,
                'raw_headers': dbg_headers,
                'norm_headers': norm_headers,
                'parsed_row_count': len(rows),
            }
        })
    except Exception as e:
        return jsonify({'success': False, 'error': str(e)}), 400


@app.route('/api/entities/<sfid>/bom/deep', methods=['GET'])
def api_bom_deep(sfid):
    try:
        datarepo_path = get_datarepo_path()
        # Query param: max_depth (int). 0 => only immediate children (no further recursion)
        md_raw = request.args.get('max_depth')
        max_depth = None
        if md_raw is not None and str(md_raw).strip() != '':
            try:
                max_depth = int(md_raw)
                if max_depth < 0:
                    max_depth = None
            except Exception:
                max_depth = None
        nodes = _walk_bom_deep(datarepo_path, sfid, max_depth=max_depth)
        # Optional CSV output when format=csv
        fmt = (request.args.get('format') or '').lower()
        if fmt == 'csv':
            # Build CSV from nodes
            headers = ['parent', 'use', 'name', 'qty', 'rev', 'level', 'is_alt', 'alternates_group', 'gross_qty', 'cycle', 'onhand_total']
            sio = io.StringIO()
            writer = csv.DictWriter(sio, fieldnames=headers)
            writer.writeheader()
            for n in nodes:
                # Ensure only known headers are written
                row = {k: (n.get('gross_qty') if k == 'gross_qty' else n.get(k)) for k in headers}
                writer.writerow(row)
            csv_text = sio.getvalue()
            return Response(
                csv_text,
                mimetype='text/csv',
                headers={
                    'Content-Disposition': f'attachment; filename="{sfid}_bom_deep.csv"'
                }
            )
        return jsonify({'success': True, 'nodes': nodes})
    except Exception as e:
        return jsonify({'success': False, 'error': str(e)}), 400


@app.route('/api/entities/<sfid>/bom/add', methods=['POST'])
def api_bom_add(sfid):
    try:
        datarepo_path = get_datarepo_path()
        payload = request.get_json(force=True, silent=True) or request.form.to_dict(flat=True)
        use = (payload.get('use') or '').strip()
        qty = payload.get('qty', 1)
        rev = payload.get('rev') if 'rev' in payload else 'released'
        alternates_group = (payload.get('alternates_group') or None)
        index = payload.get('index')
        check_exists = payload.get('check_exists')
        if isinstance(check_exists, str):
            check_exists = check_exists.lower() not in ('0', 'false', 'no')
        if check_exists is None:
            check_exists = True
        # alternates may be list[str] or list[{'use': str}] or comma string
        alts_raw = payload.get('alternates')
        alts = None
        if isinstance(alts_raw, str):
            parts = [s.strip() for s in alts_raw.split(',') if s.strip()]
            alts = [{'use': s} for s in parts] if parts else None
        elif isinstance(alts_raw, list):
            tmp = []
            for a in alts_raw:
                if isinstance(a, dict) and a.get('use'):
                    tmp.append({'use': str(a['use'])})
                elif isinstance(a, str) and a.strip():
                    tmp.append({'use': a.strip()})
            alts = tmp or None
        # index may come as string
        if isinstance(index, str) and index.isdigit():
            index = int(index)
        def _mutate():
            return bom_add_line(
                datarepo_path,
                sfid,
                use=use,
                qty=qty,
                rev=rev,
                alternates=alts,
                alternates_group=alternates_group,
                index=index,
                check_exists=bool(check_exists),
            )
        res = _run_repo_txn(
            datarepo_path,
            _mutate,
            autocommit_message=f"[smallFactory][web] BOM add {use} x{qty} rev {rev} -> {sfid}",
            autocommit_paths=[f"entities/{sfid}"]
        )
        bom = res.get('bom')
        return jsonify({'success': True, 'result': res, 'rows': _enrich_bom_rows(datarepo_path, bom)})
    except Exception as e:
        return jsonify({'success': False, 'error': str(e)}), 400


@app.route('/api/entities/<sfid>/bom/remove', methods=['POST'])
def api_bom_remove(sfid):
    try:
        datarepo_path = get_datarepo_path()
        payload = request.get_json(force=True, silent=True) or request.form.to_dict(flat=True)
        index = payload.get('index')
        use = (payload.get('use') or '').strip() or None
        remove_all = payload.get('remove_all')
        if isinstance(index, str) and index.isdigit():
            index = int(index)
        if isinstance(remove_all, str):
            remove_all = remove_all.lower() in ('1', 'true', 'yes')
        def _mutate():
            return bom_remove_line(
                datarepo_path,
                sfid,
                index=index,
                use=use,
                remove_all=bool(remove_all),
            )
        res = _run_repo_txn(
            datarepo_path,
            _mutate,
            autocommit_message=f"[smallFactory][web] BOM remove index={index} use={use or ''} from {sfid}",
            autocommit_paths=[f"entities/{sfid}"]
        )
        bom = res.get('bom')
        return jsonify({'success': True, 'result': res, 'rows': _enrich_bom_rows(datarepo_path, bom)})
    except Exception as e:
        return jsonify({'success': False, 'error': str(e)}), 400


@app.route('/api/entities/<sfid>/bom/set', methods=['POST'])
def api_bom_set(sfid):
    try:
        datarepo_path = get_datarepo_path()
        payload = request.get_json(force=True, silent=True) or request.form.to_dict(flat=True)
        index = payload.get('index')
        if isinstance(index, str) and index.isdigit():
            index = int(index)
        updates = {}
        for k in ('use', 'qty', 'rev', 'alternates_group'):
            if k in payload:
                updates[k] = payload.get(k)
        def _mutate():
            return bom_set_line(datarepo_path, sfid, index=index, updates=updates, check_exists=bool(payload.get('check_exists', True)))
        res = _run_repo_txn(
            datarepo_path,
            _mutate,
            autocommit_message=f"[smallFactory][web] BOM set index={index} for {sfid}",
            autocommit_paths=[f"entities/{sfid}"]
        )
        bom = res.get('bom')
        return jsonify({'success': True, 'result': res, 'rows': _enrich_bom_rows(datarepo_path, bom)})
    except Exception as e:
        return jsonify({'success': False, 'error': str(e)}), 400


# -----------------------
# Files API endpoints (AJAX)
# -----------------------
from smallfactory.core.v1.files import (
    list_files as files_list,
    mkdir as files_mkdir,
    rmdir as files_rmdir,
    upload_file as files_upload,
    delete_file as files_delete,
    move_file as files_move_file,
    move_dir as files_move_dir,
    stream_file as files_stream_file,
)

def _files_root_name(datarepo_path: Path, sfid: str) -> str:
    # Canonical working root is 'files' only (no legacy support)
    return "files"

@app.route('/api/entities/<sfid>/files', methods=['GET'])
def api_files_list(sfid):
    try:
        datarepo_path = get_datarepo_path()
        path = request.args.get('path') or None
        recursive = request.args.get('recursive', 'false').lower() in ('1', 'true', 'yes', 'on')
        glob = request.args.get('glob') or None
        res = files_list(datarepo_path, sfid, path=path, recursive=recursive, glob=glob)
        return jsonify({'success': True, **res})
    except Exception as e:
        return jsonify({'success': False, 'error': str(e)}), 400


@app.route('/api/entities/<sfid>/files/mkdir', methods=['POST'])
def api_files_mkdir(sfid):
    try:
        datarepo_path = get_datarepo_path()
        payload = request.get_json(force=True, silent=True) or request.form.to_dict(flat=True)
        path = (payload.get('path') or '').strip()
        if not path:
            return jsonify({'success': False, 'error': 'Missing path'}), 400
        root_name = _files_root_name(datarepo_path, sfid)
        rel = f"entities/{sfid}/{root_name}/{path}".rstrip('/')
        def _mutate():
            return files_mkdir(datarepo_path, sfid, path=path)
        res = _run_repo_txn(
            datarepo_path,
            _mutate,
            autocommit_message=f"web: mkdir {sfid} {root_name}/{path}",
            autocommit_paths=[rel]
        )
        return jsonify({'success': True, 'result': res, 'autocommit': bool(_autocommit_enabled())})
    except Exception as e:
        return jsonify({'success': False, 'error': str(e)}), 400


@app.route('/api/entities/<sfid>/files/rmdir', methods=['POST'])
def api_files_rmdir(sfid):
    try:
        datarepo_path = get_datarepo_path()
        payload = request.get_json(force=True, silent=True) or request.form.to_dict(flat=True)
        path = (payload.get('path') or '').strip()
        if not path:
            return jsonify({'success': False, 'error': 'Missing path'}), 400
        root_name = _files_root_name(datarepo_path, sfid)
        stage_target = f"entities/{sfid}/{root_name}/{path}".rstrip('/')
        def _mutate():
            return files_rmdir(datarepo_path, sfid, path=path)
        res = _run_repo_txn(
            datarepo_path,
            _mutate,
            autocommit_message=f"web: rmdir {sfid} {root_name}/{path}",
            autocommit_paths=[stage_target]
        )
        return jsonify({'success': True, 'result': res, 'autocommit': bool(_autocommit_enabled())})
    except Exception as e:
        return jsonify({'success': False, 'error': str(e)}), 400


@app.route('/api/entities/<sfid>/files/upload', methods=['POST'])
def api_files_upload(sfid):
    try:
        datarepo_path = get_datarepo_path()
        path = (request.form.get('path') or '').strip()
        overwrite = (request.form.get('overwrite') or '').lower() in ('1', 'true', 'yes', 'on')
        f = request.files.get('file')
        if not path or not f or not getattr(f, 'filename', None):
            return jsonify({'success': False, 'error': 'Missing path or file'}), 400
        b = f.read()
        root_name = _files_root_name(datarepo_path, sfid)
        rel = f"entities/{sfid}/{root_name}/{path}"
        def _mutate():
            return files_upload(datarepo_path, sfid, path=path, file_bytes=b, overwrite=overwrite)
        res = _run_repo_txn(
            datarepo_path,
            _mutate,
            autocommit_message=f"web: upload {sfid} {root_name}/{path}",
            autocommit_paths=[rel]
        )
        return jsonify({'success': True, 'result': res, 'autocommit': bool(_autocommit_enabled())})
    except Exception as e:
        return jsonify({'success': False, 'error': str(e)}), 400


@app.route('/api/entities/<sfid>/files/delete', methods=['POST'])
def api_files_delete(sfid):
    try:
        datarepo_path = get_datarepo_path()
        payload = request.get_json(force=True, silent=True) or request.form.to_dict(flat=True)
        path = (payload.get('path') or '').strip()
        if not path:
            return jsonify({'success': False, 'error': 'Missing path'}), 400
        root_name = _files_root_name(datarepo_path, sfid)
        rel = f"entities/{sfid}/{root_name}/{path}"
        def _mutate():
            return files_delete(datarepo_path, sfid, path=path)
        res = _run_repo_txn(
            datarepo_path,
            _mutate,
            autocommit_message=f"web: delete {sfid} {root_name}/{path}",
            autocommit_paths=[rel]
        )
        return jsonify({'success': True, 'result': res, 'autocommit': bool(_autocommit_enabled())})
    except Exception as e:
        return jsonify({'success': False, 'error': str(e)}), 400


@app.route('/api/entities/<sfid>/files/move', methods=['POST'])
def api_files_move(sfid):
    try:
        datarepo_path = get_datarepo_path()
        payload = request.get_json(force=True, silent=True) or request.form.to_dict(flat=True)
        src = (payload.get('src') or '').strip()
        dst = (payload.get('dst') or '').strip()
        is_dir = (payload.get('dir') or payload.get('is_dir') or '').__str__().lower() in ('1','true','yes','on')
        overwrite = (payload.get('overwrite') or '').__str__().lower() in ('1','true','yes','on')
        if not src or not dst:
            return jsonify({'success': False, 'error': 'Missing src or dst'}), 400
        root_name = _files_root_name(datarepo_path, sfid)
        if is_dir:
            stage_paths = [
                f"entities/{sfid}/{root_name}/{src}".rstrip('/'),
                f"entities/{sfid}/{root_name}/{dst}".rstrip('/'),
            ]
        else:
            stage_paths = [f"entities/{sfid}/{root_name}/{src}", f"entities/{sfid}/{root_name}/{dst}"]
        def _mutate():
            if is_dir:
                return files_move_dir(datarepo_path, sfid, src=src, dst=dst, overwrite=overwrite)
            else:
                return files_move_file(datarepo_path, sfid, src=src, dst=dst, overwrite=overwrite)
        res = _run_repo_txn(
            datarepo_path,
            _mutate,
            autocommit_message=f"web: move {sfid} {root_name}: {src} -> {dst}",
            autocommit_paths=stage_paths
        )
        return jsonify({'success': True, 'result': res, 'autocommit': bool(_autocommit_enabled())})
    except Exception as e:
        return jsonify({'success': False, 'error': str(e)}), 400

@app.route('/api/entities/<sfid>/files/download', methods=['GET'])
def api_files_download(sfid):
    try:
        datarepo_path = get_datarepo_path()
        path = (request.args.get('path') or '').strip()
        if not path:
            return jsonify({'success': False, 'error': 'Missing path'}), 400
        res = files_stream_file(datarepo_path, sfid, path=path)
        b = res.get('bytes') or b''
        mt = res.get('mimetype') or 'application/octet-stream'
        fn = res.get('filename') or 'download'
        return Response(b, mimetype=mt, headers={
            'Content-Disposition': f'attachment; filename="{fn}"',
            'Content-Length': str(len(b)),
        })
    except FileNotFoundError:
        return jsonify({'success': False, 'error': 'File not found'}), 404
    except Exception as e:
        return jsonify({'success': False, 'error': str(e)}), 400

@app.route('/api/entities/<sfid>/bom/alt-add', methods=['POST'])
def api_bom_alt_add(sfid):
    try:
        datarepo_path = get_datarepo_path()
        payload = request.get_json(force=True, silent=True) or request.form.to_dict(flat=True)
        index = payload.get('index')
        alt_use = (payload.get('alt_use') or '').strip()
        check_exists = payload.get('check_exists', True)
        if isinstance(index, str) and index.isdigit():
            index = int(index)
        def _mutate():
            return bom_alt_add(datarepo_path, sfid, index=index, alt_use=alt_use, check_exists=bool(check_exists))
        res = _run_repo_txn(
            datarepo_path,
            _mutate,
            autocommit_message=f"[smallFactory][web] BOM alt-add {alt_use} at index={index} for {sfid}",
            autocommit_paths=[f"entities/{sfid}"]
        )
        bom = res.get('bom')
        return jsonify({'success': True, 'result': res, 'rows': _enrich_bom_rows(datarepo_path, bom)})
    except Exception as e:
        return jsonify({'success': False, 'error': str(e)}), 400


@app.route('/api/entities/<sfid>/bom/alt-remove', methods=['POST'])
def api_bom_alt_remove(sfid):
    try:
        datarepo_path = get_datarepo_path()
        payload = request.get_json(force=True, silent=True) or request.form.to_dict(flat=True)
        index = payload.get('index')
        alt_index = payload.get('alt_index')
        alt_use = (payload.get('alt_use') or '').strip() or None
        if isinstance(index, str) and index.isdigit():
            index = int(index)
        if isinstance(alt_index, str) and alt_index.isdigit():
            alt_index = int(alt_index)
        def _mutate():
            return bom_alt_remove(datarepo_path, sfid, index=index, alt_index=alt_index, alt_use=alt_use)
        res = _run_repo_txn(
            datarepo_path,
            _mutate,
            autocommit_message=f"[smallFactory][web] BOM alt-remove index={index} alt_index={alt_index} for {sfid}",
            autocommit_paths=[f"entities/{sfid}"]
        )
        bom = res.get('bom')
        return jsonify({'success': True, 'result': res, 'rows': _enrich_bom_rows(datarepo_path, bom)})
    except Exception as e:
        return jsonify({'success': False, 'error': str(e)}), 400


@app.route('/api/entities/specs/<sfid>')
def api_entities_specs(sfid):
    """Return merged entity field specs for a given SFID (type-aware)."""
    try:
        datarepo_path = get_datarepo_path()
        specs = get_entity_field_specs_for_sfid(sfid, datarepo_path)
        return jsonify({'success': True, 'specs': specs})
    except Exception as e:
        return jsonify({'success': False, 'error': str(e)}), 500

# -----------------------
# Vision API (Ollama-backed)
# -----------------------

def _read_image_from_request(req, field_name: str = 'file', max_bytes: int = 10 * 1024 * 1024) -> bytes:
    f = req.files.get(field_name)
    if not f or not getattr(f, 'filename', None):
        raise ValueError("No image file uploaded under field 'file'.")
    # Size guard
    try:
        f.stream.seek(0, io.SEEK_END)
        size = f.stream.tell()
        f.stream.seek(0)
    except Exception:
        size = None
    if size is not None and size > max_bytes:
        raise ValueError("Image too large (max 10MB).")
    # Basic type guard
    ct = (getattr(f, 'mimetype', None) or '').lower()
    if ct and not ct.startswith('image/'):
        raise ValueError("Unsupported file type; expected an image.")
    # Strip EXIF and re-encode to PNG
    try:
        img = Image.open(f.stream)
        if img.mode not in ("RGB", "L"):
            img = img.convert("RGB")
        out = io.BytesIO()
        img.save(out, format='PNG')
        return out.getvalue()
    except Exception as e:
        raise ValueError(f"Failed to read image: {e}")


@app.route('/api/vision/ask', methods=['POST'])
def api_vision_ask():
    """Generic vision ask endpoint: prompt + image -> model response.

    Form fields:
      - file: image file
      - prompt: text prompt
    """
    try:
        img_bytes = _read_image_from_request(request)
        prompt = (request.form.get('prompt') or '').strip()
        if not prompt:
            return jsonify({'success': False, 'error': 'Missing prompt'}), 400
        result = vlm_ask_image(prompt, img_bytes)
        return jsonify({'success': True, 'result': result})
    except ValueError as e:
        return jsonify({'success': False, 'error': str(e)}), 400
    except Exception as e:
        # Friendly guidance for Ollama not running / model not pulled
        hint = (
            "Ensure Ollama is running and the model is available.\n"
            "Install/start: `brew install ollama && ollama serve` (mac) or see https://ollama.com/download\n"
            "Pull model: `ollama pull qwen2.5vl:3b`\n"
            "Set URL (if remote): export SF_OLLAMA_BASE_URL=http://<host>:11434"
        )
        return jsonify({'success': False, 'error': str(e), 'hint': hint}), 500


@app.route('/api/vision/extract/part', methods=['POST'])
def api_vision_extract_part():
    """Extract structured part fields from an invoice image."""
    try:
        img_bytes = _read_image_from_request(request)
        result = vlm_extract_invoice_part(img_bytes)
        return jsonify({'success': True, 'result': result})
    except ValueError as e:
        return jsonify({'success': False, 'error': str(e)}), 400
    except Exception as e:
        hint = (
            "Ensure Ollama is running and the model is available.\n"
            "Install/start: `brew install ollama && ollama serve` (mac) or see https://ollama.com/download\n"
            "Pull model: `ollama pull qwen2.5vl:3b`\n"
            "Set URL (if remote): export SF_OLLAMA_BASE_URL=http://<host>:11434"
        )
        return jsonify({'success': False, 'error': str(e), 'hint': hint}), 500

# -----------------------
# Stickers (QR only) routes
# -----------------------

@app.route('/stickers', methods=['GET', 'POST'])
def stickers_index():
    """Default stickers interface is the batch PDF generator."""
    if request.method == 'POST':
        sfid = (request.form.get('sfid') or '').strip()
        # Redirect to batch with prefilled query if provided
        if sfid:
            return redirect(url_for('stickers_batch', sfids=sfid))
    return redirect(url_for('stickers_batch'))


    # Single-sticker routes removed; use /stickers/batch


    # Removed single-sticker PDF route; use /stickers/batch


@app.route('/stickers/batch', methods=['GET', 'POST'])
def stickers_batch():
    """Batch generate a PDF with one sticker per page for multiple SFIDs."""
    deps = stickers_check_deps()
    error = None
    if request.method == 'POST':
        size_text = (request.form.get('size_in') or '2x1').strip()
        dpi_text = (request.form.get('dpi') or '300').strip()
        text_size_text = (request.form.get('text_size') or '24').strip()
        fields_raw = (request.form.get('fields') or '').strip()
        sfids_text = (request.form.get('sfids') or '').strip()
    else:
        size_text = (request.args.get('size_in') or '2x1').strip()
        dpi_text = (request.args.get('dpi') or '300').strip()
        text_size_text = (request.args.get('text_size') or '24').strip()
        # Prefill fields from repo config: sfdatarepo.yml -> stickers.batch.default_fields
        try:
            default_fields = get_stickers_default_fields()
        except Exception:
            default_fields = []
        fields_prefill = ", ".join(default_fields) if default_fields else ""
        fields_raw = (request.args.get('fields') or fields_prefill).strip()
        sfids_text = (request.args.get('sfids') or '').strip()

    if request.method == 'GET':
        return render_template(
            'stickers/batch.html',
            deps=deps,
            error=None,
            size_text=size_text,
            dpi_text=dpi_text,
            text_size_text=text_size_text,
            fields_text=fields_raw,
            sfids_text=sfids_text,
        )

    # POST: parse inputs
    try:
        st = size_text.lower().replace('in', '').strip()
        w_s, h_s = st.split('x', 1)
        w_in, h_in = float(w_s), float(h_s)
        dpi = int(dpi_text)
        tsize = int(text_size_text)
        if w_in <= 0 or h_in <= 0 or dpi <= 0 or tsize <= 0:
            raise ValueError
        size_px = (int(round(w_in * dpi)), int(round(h_in * dpi)))
    except Exception:
        error = 'Invalid size/DPI/text size. Use WIDTHxHEIGHT inches (e.g., 2x1), positive DPI (e.g., 300), and positive text size.'

    # Parse SFIDs
    sfids = []
    if not error:
        raw = sfids_text.replace(',', '\n')
        sfids = [s.strip() for s in raw.split() if s.strip()]
        # de-duplicate preserving order
        seen = set()
        sfids = [s for s in sfids if not (s in seen or seen.add(s))]
        if not sfids:
            error = 'Provide at least one SFID (one per line or comma-separated).'

    # Selected fields
    selected_fields = [s.strip() for s in fields_raw.split(',') if s.strip()] if fields_raw else []

    if error:
        return render_template(
            'stickers/batch.html',
            deps=deps,
            error=error,
            size_text=size_text,
            dpi_text=dpi_text,
            text_size_text=text_size_text,
            fields_text=fields_raw,
            sfids_text=sfids_text,
        )

    # Generate PDF
    try:
        from reportlab.pdfgen import canvas
        from reportlab.lib.units import inch
        from reportlab.lib.utils import ImageReader
    except Exception:
        return render_template(
            'stickers/batch.html',
            deps=deps,
            error='ReportLab is not installed. Install web deps: pip install -r web/requirements.txt',
            size_text=size_text,
            dpi_text=dpi_text,
            fields_text=fields_raw,
            sfids_text=sfids_text,
        )

    try:
        datarepo_path = get_datarepo_path()
        pdf_io = io.BytesIO()
        c = canvas.Canvas(pdf_io, pagesize=(w_in * inch, h_in * inch))

        # Render each SFID on its own page
        for idx, sid in enumerate(sfids):
            try:
                res = generate_sticker_for_entity(
                    datarepo_path,
                    sid,
                    fields=selected_fields or None,
                    size=size_px,
                    dpi=dpi,
                    text_size=tsize,
                )
            except Exception as e:
                # Abort on first failure with a clear message
                return render_template(
                    'stickers/batch.html',
                    deps=deps,
                    error=f"Error generating sticker for SFID '{sid}': {e}",
                    size_text=size_text,
                    dpi_text=dpi_text,
                    text_size_text=text_size_text,
                    fields_text=fields_raw,
                    sfids_text=sfids_text,
                )
            png_b64 = res.get('png_base64')
            img_bytes = base64.b64decode(png_b64)
            img_reader = ImageReader(io.BytesIO(img_bytes))
            c.drawImage(img_reader, 0, 0, width=w_in * inch, height=h_in * inch)
            c.showPage()

        c.save()
        pdf_io.seek(0)
        filename = f"stickers_batch_{len(sfids)}_labels.pdf"
        return send_file(pdf_io, as_attachment=True, download_name=filename, mimetype='application/pdf')
    except Exception as e:
        return render_template(
            'stickers/batch.html',
            deps=deps,
            error=f'Failed to build PDF: {e}',
            size_text=size_text,
            dpi_text=dpi_text,
            fields_text=fields_raw,
            sfids_text=sfids_text,
        )

@app.errorhandler(404)
def not_found(error):
    return render_template('404.html'), 404

@app.errorhandler(500)
def internal_error(error):
    return render_template('error.html', error='Internal server error'), 500

if __name__ == '__main__':
    import os
    import sys
    
    # Determine port (env PORT or --port flag), default 8080
    port = int(os.environ.get('PORT', '8080'))
    if '--port' in sys.argv:
        try:
            idx = sys.argv.index('--port')
            if idx + 1 < len(sys.argv):
                port = int(sys.argv[idx + 1])
        except Exception:
            pass

    print("🏭 Starting smallFactory Web UI...")
    print(f"📍 Access the interface at: http://localhost:{port}")
    print("🔧 Git-native PLM for 1-4 person teams")
    print("=" * 50)
    
    # Check if we're in development mode
    debug_mode = os.environ.get('FLASK_ENV') == 'development' or '--debug' in sys.argv
    
    try:
        app.run(
            debug=debug_mode,
            host='0.0.0.0',
            port=port,
            use_reloader=debug_mode
        )
    except KeyboardInterrupt:
        print("\n👋 Shutting down smallFactory Web UI...")
    except Exception as e:
        print(f"❌ Error starting web server: {e}")
        sys.exit(1)<|MERGE_RESOLUTION|>--- conflicted
+++ resolved
@@ -4,11 +4,7 @@
 for the Git-native PLM system.
 """
 
-<<<<<<< HEAD
-from flask import Flask, render_template, request, jsonify, redirect, url_for, flash, send_file, Response, session
-=======
-from flask import Flask, render_template, request, jsonify, redirect, url_for, flash, send_file, Response, g
->>>>>>> 410db9a7
+from flask import Flask, render_template, request, jsonify, redirect, url_for, flash, send_file, Response, g, session
 from pathlib import Path
 import json
 import sys
